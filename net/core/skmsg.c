--- conflicted
+++ resolved
@@ -683,11 +683,7 @@
 	return container_of(parser, struct sk_psock, parser);
 }
 
-<<<<<<< HEAD
-static void sk_psock_skb_redirect(struct sk_psock *psock, struct sk_buff *skb)
-=======
 static void sk_psock_skb_redirect(struct sk_buff *skb)
->>>>>>> 84569f32
 {
 	struct sk_psock *psock_other;
 	struct sock *sk_other;
@@ -719,20 +715,11 @@
 	}
 }
 
-<<<<<<< HEAD
-static void sk_psock_tls_verdict_apply(struct sk_psock *psock,
-				       struct sk_buff *skb, int verdict)
-{
-	switch (verdict) {
-	case __SK_REDIRECT:
-		sk_psock_skb_redirect(psock, skb);
-=======
 static void sk_psock_tls_verdict_apply(struct sk_buff *skb, int verdict)
 {
 	switch (verdict) {
 	case __SK_REDIRECT:
 		sk_psock_skb_redirect(skb);
->>>>>>> 84569f32
 		break;
 	case __SK_PASS:
 	case __SK_DROP:
@@ -753,13 +740,8 @@
 		ret = sk_psock_bpf_run(psock, prog, skb);
 		ret = sk_psock_map_verd(ret, tcp_skb_bpf_redirect_fetch(skb));
 	}
-<<<<<<< HEAD
-	rcu_read_unlock();
-	sk_psock_tls_verdict_apply(psock, skb, ret);
-=======
 	sk_psock_tls_verdict_apply(skb, ret);
 	rcu_read_unlock();
->>>>>>> 84569f32
 	return ret;
 }
 EXPORT_SYMBOL_GPL(sk_psock_tls_strp_read);
@@ -787,11 +769,7 @@
 		}
 		goto out_free;
 	case __SK_REDIRECT:
-<<<<<<< HEAD
-		sk_psock_skb_redirect(psock, skb);
-=======
 		sk_psock_skb_redirect(skb);
->>>>>>> 84569f32
 		break;
 	case __SK_DROP:
 		/* fall-through */
