/* SPDX-License-Identifier: GPL-2.0 */
/*
 * This file contains the 64-bit "server" PowerPC variant
 * of the low level exception handling including exception
 * vectors, exception return, part of the slb and stab
 * handling and other fixed offset specific things.
 *
 * This file is meant to be #included from head_64.S due to
 * position dependent assembly.
 *
 * Most of this originates from head_64.S and thus has the same
 * copyright history.
 *
 */

#include <asm/hw_irq.h>
#include <asm/exception-64s.h>
#include <asm/ptrace.h>
#include <asm/cpuidle.h>
#include <asm/head-64.h>
#include <asm/feature-fixups.h>
#include <asm/kup.h>

/* PACA save area offsets (exgen, exmc, etc) */
#define EX_R9		0
#define EX_R10		8
#define EX_R11		16
#define EX_R12		24
#define EX_R13		32
#define EX_DAR		40
#define EX_DSISR	48
#define EX_CCR		52
#define EX_CFAR		56
#define EX_PPR		64
#define EX_CTR		72
.if EX_SIZE != 10
	.error "EX_SIZE is wrong"
.endif

/*
 * Following are fixed section helper macros.
 *
 * EXC_REAL_BEGIN/END  - real, unrelocated exception vectors
 * EXC_VIRT_BEGIN/END  - virt (AIL), unrelocated exception vectors
 * TRAMP_REAL_BEGIN    - real, unrelocated helpers (virt may call these)
 * TRAMP_VIRT_BEGIN    - virt, unreloc helpers (in practice, real can use)
 * EXC_COMMON          - After switching to virtual, relocated mode.
 */

#define EXC_REAL_BEGIN(name, start, size)			\
	FIXED_SECTION_ENTRY_BEGIN_LOCATION(real_vectors, exc_real_##start##_##name, start, size)

#define EXC_REAL_END(name, start, size)				\
	FIXED_SECTION_ENTRY_END_LOCATION(real_vectors, exc_real_##start##_##name, start, size)

#define EXC_VIRT_BEGIN(name, start, size)			\
	FIXED_SECTION_ENTRY_BEGIN_LOCATION(virt_vectors, exc_virt_##start##_##name, start, size)

#define EXC_VIRT_END(name, start, size)				\
	FIXED_SECTION_ENTRY_END_LOCATION(virt_vectors, exc_virt_##start##_##name, start, size)

#define EXC_COMMON_BEGIN(name)					\
	USE_TEXT_SECTION();					\
	.balign IFETCH_ALIGN_BYTES;				\
	.global name;						\
	_ASM_NOKPROBE_SYMBOL(name);				\
	DEFINE_FIXED_SYMBOL(name);				\
name:

#define TRAMP_REAL_BEGIN(name)					\
	FIXED_SECTION_ENTRY_BEGIN(real_trampolines, name)

#define TRAMP_VIRT_BEGIN(name)					\
	FIXED_SECTION_ENTRY_BEGIN(virt_trampolines, name)

#define EXC_REAL_NONE(start, size)				\
	FIXED_SECTION_ENTRY_BEGIN_LOCATION(real_vectors, exc_real_##start##_##unused, start, size); \
	FIXED_SECTION_ENTRY_END_LOCATION(real_vectors, exc_real_##start##_##unused, start, size)

#define EXC_VIRT_NONE(start, size)				\
	FIXED_SECTION_ENTRY_BEGIN_LOCATION(virt_vectors, exc_virt_##start##_##unused, start, size); \
	FIXED_SECTION_ENTRY_END_LOCATION(virt_vectors, exc_virt_##start##_##unused, start, size)

/*
 * We're short on space and time in the exception prolog, so we can't
 * use the normal LOAD_REG_IMMEDIATE macro to load the address of label.
 * Instead we get the base of the kernel from paca->kernelbase and or in the low
 * part of label. This requires that the label be within 64KB of kernelbase, and
 * that kernelbase be 64K aligned.
 */
#define LOAD_HANDLER(reg, label)					\
	ld	reg,PACAKBASE(r13);	/* get high part of &label */	\
	ori	reg,reg,FIXED_SYMBOL_ABS_ADDR(label)

#define __LOAD_HANDLER(reg, label)					\
	ld	reg,PACAKBASE(r13);					\
	ori	reg,reg,(ABS_ADDR(label))@l

/*
 * Branches from unrelocated code (e.g., interrupts) to labels outside
 * head-y require >64K offsets.
 */
#define __LOAD_FAR_HANDLER(reg, label)					\
	ld	reg,PACAKBASE(r13);					\
	ori	reg,reg,(ABS_ADDR(label))@l;				\
	addis	reg,reg,(ABS_ADDR(label))@h

/*
 * Branch to label using its 0xC000 address. This results in instruction
 * address suitable for MSR[IR]=0 or 1, which allows relocation to be turned
 * on using mtmsr rather than rfid.
 *
 * This could set the 0xc bits for !RELOCATABLE as an immediate, rather than
 * load KBASE for a slight optimisation.
 */
#define BRANCH_TO_C000(reg, label)					\
	__LOAD_FAR_HANDLER(reg, label);					\
	mtctr	reg;							\
	bctr

/*
 * Interrupt code generation macros
 */
#define IVEC		.L_IVEC_\name\()	/* Interrupt vector address */
#define IHSRR		.L_IHSRR_\name\()	/* Sets SRR or HSRR registers */
#define IHSRR_IF_HVMODE	.L_IHSRR_IF_HVMODE_\name\() /* HSRR if HV else SRR */
#define IAREA		.L_IAREA_\name\()	/* PACA save area */
#define IVIRT		.L_IVIRT_\name\()	/* Has virt mode entry point */
#define IISIDE		.L_IISIDE_\name\()	/* Uses SRR0/1 not DAR/DSISR */
#define IDAR		.L_IDAR_\name\()	/* Uses DAR (or SRR0) */
#define IDSISR		.L_IDSISR_\name\()	/* Uses DSISR (or SRR1) */
#define ISET_RI		.L_ISET_RI_\name\()	/* Run common code w/ MSR[RI]=1 */
#define IBRANCH_TO_COMMON	.L_IBRANCH_TO_COMMON_\name\() /* ENTRY branch to common */
#define IREALMODE_COMMON	.L_IREALMODE_COMMON_\name\() /* Common runs in realmode */
#define IMASK		.L_IMASK_\name\()	/* IRQ soft-mask bit */
#define IKVM_SKIP	.L_IKVM_SKIP_\name\()	/* Generate KVM skip handler */
#define IKVM_REAL	.L_IKVM_REAL_\name\()	/* Real entry tests KVM */
#define __IKVM_REAL(name)	.L_IKVM_REAL_ ## name
#define IKVM_VIRT	.L_IKVM_VIRT_\name\()	/* Virt entry tests KVM */
#define ISTACK		.L_ISTACK_\name\()	/* Set regular kernel stack */
#define __ISTACK(name)	.L_ISTACK_ ## name
#define IRECONCILE	.L_IRECONCILE_\name\()	/* Do RECONCILE_IRQ_STATE */
#define IKUAP		.L_IKUAP_\name\()	/* Do KUAP lock */

#define INT_DEFINE_BEGIN(n)						\
.macro int_define_ ## n name

#define INT_DEFINE_END(n)						\
.endm ;									\
int_define_ ## n n ;							\
do_define_int n

.macro do_define_int name
	.ifndef IVEC
		.error "IVEC not defined"
	.endif
	.ifndef IHSRR
		IHSRR=0
	.endif
	.ifndef IHSRR_IF_HVMODE
		IHSRR_IF_HVMODE=0
	.endif
	.ifndef IAREA
		IAREA=PACA_EXGEN
	.endif
	.ifndef IVIRT
		IVIRT=1
	.endif
	.ifndef IISIDE
		IISIDE=0
	.endif
	.ifndef IDAR
		IDAR=0
	.endif
	.ifndef IDSISR
		IDSISR=0
	.endif
	.ifndef ISET_RI
		ISET_RI=1
	.endif
	.ifndef IBRANCH_TO_COMMON
		IBRANCH_TO_COMMON=1
	.endif
	.ifndef IREALMODE_COMMON
		IREALMODE_COMMON=0
	.else
		.if ! IBRANCH_TO_COMMON
			.error "IREALMODE_COMMON=1 but IBRANCH_TO_COMMON=0"
		.endif
	.endif
	.ifndef IMASK
		IMASK=0
	.endif
	.ifndef IKVM_SKIP
		IKVM_SKIP=0
	.endif
	.ifndef IKVM_REAL
		IKVM_REAL=0
	.endif
	.ifndef IKVM_VIRT
		IKVM_VIRT=0
	.endif
	.ifndef ISTACK
		ISTACK=1
	.endif
	.ifndef IRECONCILE
		IRECONCILE=1
	.endif
	.ifndef IKUAP
		IKUAP=1
	.endif
.endm

#ifdef CONFIG_KVM_BOOK3S_64_HANDLER
#ifdef CONFIG_KVM_BOOK3S_HV_POSSIBLE
/*
 * All interrupts which set HSRR registers, as well as SRESET and MCE and
 * syscall when invoked with "sc 1" switch to MSR[HV]=1 (HVMODE) to be taken,
 * so they all generally need to test whether they were taken in guest context.
 *
 * Note: SRESET and MCE may also be sent to the guest by the hypervisor, and be
 * taken with MSR[HV]=0.
 *
 * Interrupts which set SRR registers (with the above exceptions) do not
 * elevate to MSR[HV]=1 mode, though most can be taken when running with
 * MSR[HV]=1  (e.g., bare metal kernel and userspace). So these interrupts do
 * not need to test whether a guest is running because they get delivered to
 * the guest directly, including nested HV KVM guests.
 *
 * The exception is PR KVM, where the guest runs with MSR[PR]=1 and the host
 * runs with MSR[HV]=0, so the host takes all interrupts on behalf of the
 * guest. PR KVM runs with LPCR[AIL]=0 which causes interrupts to always be
 * delivered to the real-mode entry point, therefore such interrupts only test
 * KVM in their real mode handlers, and only when PR KVM is possible.
 *
 * Interrupts that are taken in MSR[HV]=0 and escalate to MSR[HV]=1 are always
 * delivered in real-mode when the MMU is in hash mode because the MMU
 * registers are not set appropriately to translate host addresses. In nested
 * radix mode these can be delivered in virt-mode as the host translations are
 * used implicitly (see: effective LPID, effective PID).
 */

/*
 * If an interrupt is taken while a guest is running, it is immediately routed
 * to KVM to handle. If both HV and PR KVM arepossible, KVM interrupts go first
 * to kvmppc_interrupt_hv, which handles the PR guest case.
 */
#define kvmppc_interrupt kvmppc_interrupt_hv
#else
#define kvmppc_interrupt kvmppc_interrupt_pr
#endif

.macro KVMTEST name
	lbz	r10,HSTATE_IN_GUEST(r13)
	cmpwi	r10,0
	bne	\name\()_kvm
.endm

.macro GEN_KVM name
	.balign IFETCH_ALIGN_BYTES
\name\()_kvm:

	.if IKVM_SKIP
	cmpwi	r10,KVM_GUEST_MODE_SKIP
	beq	89f
	.else
BEGIN_FTR_SECTION
	ld	r10,IAREA+EX_CFAR(r13)
	std	r10,HSTATE_CFAR(r13)
END_FTR_SECTION_IFSET(CPU_FTR_CFAR)
	.endif

	ld	r10,PACA_EXGEN+EX_CTR(r13)
	mtctr	r10
BEGIN_FTR_SECTION
	ld	r10,IAREA+EX_PPR(r13)
	std	r10,HSTATE_PPR(r13)
END_FTR_SECTION_IFSET(CPU_FTR_HAS_PPR)
	ld	r11,IAREA+EX_R11(r13)
	ld	r12,IAREA+EX_R12(r13)
	std	r12,HSTATE_SCRATCH0(r13)
	sldi	r12,r9,32
	ld	r9,IAREA+EX_R9(r13)
	ld	r10,IAREA+EX_R10(r13)
	/* HSRR variants have the 0x2 bit added to their trap number */
	.if IHSRR_IF_HVMODE
	BEGIN_FTR_SECTION
	ori	r12,r12,(IVEC + 0x2)
	FTR_SECTION_ELSE
	ori	r12,r12,(IVEC)
	ALT_FTR_SECTION_END_IFSET(CPU_FTR_HVMODE | CPU_FTR_ARCH_206)
	.elseif IHSRR
	ori	r12,r12,(IVEC+ 0x2)
	.else
	ori	r12,r12,(IVEC)
	.endif
	b	kvmppc_interrupt

	.if IKVM_SKIP
89:	mtocrf	0x80,r9
	ld	r10,PACA_EXGEN+EX_CTR(r13)
	mtctr	r10
	ld	r9,IAREA+EX_R9(r13)
	ld	r10,IAREA+EX_R10(r13)
	ld	r11,IAREA+EX_R11(r13)
	ld	r12,IAREA+EX_R12(r13)
	.if IHSRR_IF_HVMODE
	BEGIN_FTR_SECTION
	b	kvmppc_skip_Hinterrupt
	FTR_SECTION_ELSE
	b	kvmppc_skip_interrupt
	ALT_FTR_SECTION_END_IFSET(CPU_FTR_HVMODE | CPU_FTR_ARCH_206)
	.elseif IHSRR
	b	kvmppc_skip_Hinterrupt
	.else
	b	kvmppc_skip_interrupt
	.endif
	.endif
.endm

#else
.macro KVMTEST name
.endm
.macro GEN_KVM name
.endm
#endif

/*
 * This is the BOOK3S interrupt entry code macro.
 *
 * This can result in one of several things happening:
 * - Branch to the _common handler, relocated, in virtual mode.
 *   These are normal interrupts (synchronous and asynchronous) handled by
 *   the kernel.
 * - Branch to KVM, relocated but real mode interrupts remain in real mode.
 *   These occur when HSTATE_IN_GUEST is set. The interrupt may be caused by
 *   / intended for host or guest kernel, but KVM must always be involved
 *   because the machine state is set for guest execution.
 * - Branch to the masked handler, unrelocated.
 *   These occur when maskable asynchronous interrupts are taken with the
 *   irq_soft_mask set.
 * - Branch to an "early" handler in real mode but relocated.
 *   This is done if early=1. MCE and HMI use these to handle errors in real
 *   mode.
 * - Fall through and continue executing in real, unrelocated mode.
 *   This is done if early=2.
 */

.macro GEN_BRANCH_TO_COMMON name, virt
	.if IREALMODE_COMMON
	LOAD_HANDLER(r10, \name\()_common)
	mtctr	r10
	bctr
	.else
	.if \virt
#ifndef CONFIG_RELOCATABLE
	b	\name\()_common_virt
#else
	LOAD_HANDLER(r10, \name\()_common_virt)
	mtctr	r10
	bctr
#endif
	.else
	LOAD_HANDLER(r10, \name\()_common_real)
	mtctr	r10
	bctr
	.endif
	.endif
.endm

.macro GEN_INT_ENTRY name, virt, ool=0
	SET_SCRATCH0(r13)			/* save r13 */
	GET_PACA(r13)
	std	r9,IAREA+EX_R9(r13)		/* save r9 */
BEGIN_FTR_SECTION
	mfspr	r9,SPRN_PPR
END_FTR_SECTION_IFSET(CPU_FTR_HAS_PPR)
	HMT_MEDIUM
	std	r10,IAREA+EX_R10(r13)		/* save r10 - r12 */
BEGIN_FTR_SECTION
	mfspr	r10,SPRN_CFAR
END_FTR_SECTION_IFSET(CPU_FTR_CFAR)
	.if \ool
	.if !\virt
	b	tramp_real_\name
	.pushsection .text
	TRAMP_REAL_BEGIN(tramp_real_\name)
	.else
	b	tramp_virt_\name
	.pushsection .text
	TRAMP_VIRT_BEGIN(tramp_virt_\name)
	.endif
	.endif

BEGIN_FTR_SECTION
	std	r9,IAREA+EX_PPR(r13)
END_FTR_SECTION_IFSET(CPU_FTR_HAS_PPR)
BEGIN_FTR_SECTION
	std	r10,IAREA+EX_CFAR(r13)
END_FTR_SECTION_IFSET(CPU_FTR_CFAR)
	INTERRUPT_TO_KERNEL
	mfctr	r10
	std	r10,IAREA+EX_CTR(r13)
	mfcr	r9
	std	r11,IAREA+EX_R11(r13)
	std	r12,IAREA+EX_R12(r13)

	/*
	 * DAR/DSISR, SCRATCH0 must be read before setting MSR[RI],
	 * because a d-side MCE will clobber those registers so is
	 * not recoverable if they are live.
	 */
	GET_SCRATCH0(r10)
	std	r10,IAREA+EX_R13(r13)
	.if IDAR && !IISIDE
	.if IHSRR
	mfspr	r10,SPRN_HDAR
	.else
	mfspr	r10,SPRN_DAR
	.endif
	std	r10,IAREA+EX_DAR(r13)
	.endif
	.if IDSISR && !IISIDE
	.if IHSRR
	mfspr	r10,SPRN_HDSISR
	.else
	mfspr	r10,SPRN_DSISR
	.endif
	stw	r10,IAREA+EX_DSISR(r13)
	.endif

	.if IHSRR_IF_HVMODE
	BEGIN_FTR_SECTION
	mfspr	r11,SPRN_HSRR0		/* save HSRR0 */
	mfspr	r12,SPRN_HSRR1		/* and HSRR1 */
	FTR_SECTION_ELSE
	mfspr	r11,SPRN_SRR0		/* save SRR0 */
	mfspr	r12,SPRN_SRR1		/* and SRR1 */
	ALT_FTR_SECTION_END_IFSET(CPU_FTR_HVMODE | CPU_FTR_ARCH_206)
	.elseif IHSRR
	mfspr	r11,SPRN_HSRR0		/* save HSRR0 */
	mfspr	r12,SPRN_HSRR1		/* and HSRR1 */
	.else
	mfspr	r11,SPRN_SRR0		/* save SRR0 */
	mfspr	r12,SPRN_SRR1		/* and SRR1 */
	.endif

	.if IBRANCH_TO_COMMON
	GEN_BRANCH_TO_COMMON \name \virt
	.endif

	.if \ool
	.popsection
	.endif
.endm

/*
 * __GEN_COMMON_ENTRY is required to receive the branch from interrupt
 * entry, except in the case of the real-mode handlers which require
 * __GEN_REALMODE_COMMON_ENTRY.
 *
 * This switches to virtual mode and sets MSR[RI].
 */
.macro __GEN_COMMON_ENTRY name
DEFINE_FIXED_SYMBOL(\name\()_common_real)
\name\()_common_real:
	.if IKVM_REAL
		KVMTEST \name
	.endif

	ld	r10,PACAKMSR(r13)	/* get MSR value for kernel */
	/* MSR[RI] is clear iff using SRR regs */
	.if IHSRR == EXC_HV_OR_STD
	BEGIN_FTR_SECTION
	xori	r10,r10,MSR_RI
	END_FTR_SECTION_IFCLR(CPU_FTR_HVMODE)
	.elseif ! IHSRR
	xori	r10,r10,MSR_RI
	.endif
	mtmsrd	r10

	.if IVIRT
	.if IKVM_VIRT
	b	1f /* skip the virt test coming from real */
	.endif

	.balign IFETCH_ALIGN_BYTES
DEFINE_FIXED_SYMBOL(\name\()_common_virt)
\name\()_common_virt:
	.if IKVM_VIRT
		KVMTEST \name
1:
	.endif
	.endif /* IVIRT */
.endm

/*
 * Don't switch to virt mode. Used for early MCE and HMI handlers that
 * want to run in real mode.
 */
.macro __GEN_REALMODE_COMMON_ENTRY name
DEFINE_FIXED_SYMBOL(\name\()_common_real)
\name\()_common_real:
	.if IKVM_REAL
		KVMTEST \name
	.endif
.endm

.macro __GEN_COMMON_BODY name
	.if IMASK
		lbz	r10,PACAIRQSOFTMASK(r13)
		andi.	r10,r10,IMASK
		/* Associate vector numbers with bits in paca->irq_happened */
		.if IVEC == 0x500 || IVEC == 0xea0
		li	r10,PACA_IRQ_EE
		.elseif IVEC == 0x900
		li	r10,PACA_IRQ_DEC
		.elseif IVEC == 0xa00 || IVEC == 0xe80
		li	r10,PACA_IRQ_DBELL
		.elseif IVEC == 0xe60
		li	r10,PACA_IRQ_HMI
		.elseif IVEC == 0xf00
		li	r10,PACA_IRQ_PMI
		.else
		.abort "Bad maskable vector"
		.endif

		.if IHSRR_IF_HVMODE
		BEGIN_FTR_SECTION
		bne	masked_Hinterrupt
		FTR_SECTION_ELSE
		bne	masked_interrupt
		ALT_FTR_SECTION_END_IFSET(CPU_FTR_HVMODE | CPU_FTR_ARCH_206)
		.elseif IHSRR
		bne	masked_Hinterrupt
		.else
		bne	masked_interrupt
		.endif
	.endif

	.if ISTACK
	andi.	r10,r12,MSR_PR		/* See if coming from user	*/
	mr	r10,r1			/* Save r1			*/
	subi	r1,r1,INT_FRAME_SIZE	/* alloc frame on kernel stack	*/
	beq-	100f
	ld	r1,PACAKSAVE(r13)	/* kernel stack to use		*/
100:	tdgei	r1,-INT_FRAME_SIZE	/* trap if r1 is in userspace	*/
	EMIT_BUG_ENTRY 100b,__FILE__,__LINE__,0
	.endif

	std	r9,_CCR(r1)		/* save CR in stackframe	*/
	std	r11,_NIP(r1)		/* save SRR0 in stackframe	*/
	std	r12,_MSR(r1)		/* save SRR1 in stackframe	*/
	std	r10,0(r1)		/* make stack chain pointer	*/
	std	r0,GPR0(r1)		/* save r0 in stackframe	*/
	std	r10,GPR1(r1)		/* save r1 in stackframe	*/

	.if ISET_RI
	li	r10,MSR_RI
	mtmsrd	r10,1			/* Set MSR_RI */
	.endif

	.if ISTACK
	.if IKUAP
	kuap_save_amr_and_lock r9, r10, cr1, cr0
	.endif
	beq	101f			/* if from kernel mode		*/
	ACCOUNT_CPU_USER_ENTRY(r13, r9, r10)
BEGIN_FTR_SECTION
	ld	r9,IAREA+EX_PPR(r13)	/* Read PPR from paca		*/
	std	r9,_PPR(r1)
END_FTR_SECTION_IFSET(CPU_FTR_HAS_PPR)
101:
	.else
	.if IKUAP
	kuap_save_amr_and_lock r9, r10, cr1
	.endif
	.endif

	/* Save original regs values from save area to stack frame. */
	ld	r9,IAREA+EX_R9(r13)	/* move r9, r10 to stackframe	*/
	ld	r10,IAREA+EX_R10(r13)
	std	r9,GPR9(r1)
	std	r10,GPR10(r1)
	ld	r9,IAREA+EX_R11(r13)	/* move r11 - r13 to stackframe	*/
	ld	r10,IAREA+EX_R12(r13)
	ld	r11,IAREA+EX_R13(r13)
	std	r9,GPR11(r1)
	std	r10,GPR12(r1)
	std	r11,GPR13(r1)

	SAVE_NVGPRS(r1)

	.if IDAR
	.if IISIDE
	ld	r10,_NIP(r1)
	.else
	ld	r10,IAREA+EX_DAR(r13)
	.endif
	std	r10,_DAR(r1)
	.endif

	.if IDSISR
	.if IISIDE
	ld	r10,_MSR(r1)
	lis	r11,DSISR_SRR1_MATCH_64S@h
	and	r10,r10,r11
	.else
	lwz	r10,IAREA+EX_DSISR(r13)
	.endif
	std	r10,_DSISR(r1)
	.endif

BEGIN_FTR_SECTION
	ld	r10,IAREA+EX_CFAR(r13)
	std	r10,ORIG_GPR3(r1)
END_FTR_SECTION_IFSET(CPU_FTR_CFAR)
	ld	r10,IAREA+EX_CTR(r13)
	std	r10,_CTR(r1)
	std	r2,GPR2(r1)		/* save r2 in stackframe	*/
	SAVE_4GPRS(3, r1)		/* save r3 - r6 in stackframe   */
	SAVE_2GPRS(7, r1)		/* save r7, r8 in stackframe	*/
	mflr	r9			/* Get LR, later save to stack	*/
	ld	r2,PACATOC(r13)		/* get kernel TOC into r2	*/
	std	r9,_LINK(r1)
	lbz	r10,PACAIRQSOFTMASK(r13)
	mfspr	r11,SPRN_XER		/* save XER in stackframe	*/
	std	r10,SOFTE(r1)
	std	r11,_XER(r1)
	li	r9,IVEC
	std	r9,_TRAP(r1)		/* set trap number		*/
	li	r10,0
	ld	r11,exception_marker@toc(r2)
	std	r10,RESULT(r1)		/* clear regs->result		*/
	std	r11,STACK_FRAME_OVERHEAD-16(r1) /* mark the frame	*/

	.if ISTACK
	ACCOUNT_STOLEN_TIME
	.endif

	.if IRECONCILE
	RECONCILE_IRQ_STATE(r10, r11)
	.endif
.endm

/*
 * On entry r13 points to the paca, r9-r13 are saved in the paca,
 * r9 contains the saved CR, r11 and r12 contain the saved SRR0 and
 * SRR1, and relocation is on.
 *
 * If stack=0, then the stack is already set in r1, and r1 is saved in r10.
 * PPR save and CPU accounting is not done for the !stack case (XXX why not?)
 */
.macro GEN_COMMON name
	__GEN_COMMON_ENTRY \name
	__GEN_COMMON_BODY \name
.endm

/*
 * Restore all registers including H/SRR0/1 saved in a stack frame of a
 * standard exception.
 */
.macro EXCEPTION_RESTORE_REGS hsrr=0
	/* Move original SRR0 and SRR1 into the respective regs */
	ld	r9,_MSR(r1)
	.if \hsrr
	mtspr	SPRN_HSRR1,r9
	.else
	mtspr	SPRN_SRR1,r9
	.endif
	ld	r9,_NIP(r1)
	.if \hsrr
	mtspr	SPRN_HSRR0,r9
	.else
	mtspr	SPRN_SRR0,r9
	.endif
	ld	r9,_CTR(r1)
	mtctr	r9
	ld	r9,_XER(r1)
	mtxer	r9
	ld	r9,_LINK(r1)
	mtlr	r9
	ld	r9,_CCR(r1)
	mtcr	r9
	REST_8GPRS(2, r1)
	REST_4GPRS(10, r1)
	REST_GPR(0, r1)
	/* restore original r1. */
	ld	r1,GPR1(r1)
.endm

#define RUNLATCH_ON				\
BEGIN_FTR_SECTION				\
	ld	r3, PACA_THREAD_INFO(r13);	\
	ld	r4,TI_LOCAL_FLAGS(r3);		\
	andi.	r0,r4,_TLF_RUNLATCH;		\
	beql	ppc64_runlatch_on_trampoline;	\
END_FTR_SECTION_IFSET(CPU_FTR_CTRL)

/*
 * When the idle code in power4_idle puts the CPU into NAP mode,
 * it has to do so in a loop, and relies on the external interrupt
 * and decrementer interrupt entry code to get it out of the loop.
 * It sets the _TLF_NAPPING bit in current_thread_info()->local_flags
 * to signal that it is in the loop and needs help to get out.
 */
#ifdef CONFIG_PPC_970_NAP
#define FINISH_NAP				\
BEGIN_FTR_SECTION				\
	ld	r11, PACA_THREAD_INFO(r13);	\
	ld	r9,TI_LOCAL_FLAGS(r11);		\
	andi.	r10,r9,_TLF_NAPPING;		\
	bnel	power4_fixup_nap;		\
END_FTR_SECTION_IFSET(CPU_FTR_CAN_NAP)
#else
#define FINISH_NAP
#endif

/*
 * There are a few constraints to be concerned with.
 * - Real mode exceptions code/data must be located at their physical location.
 * - Virtual mode exceptions must be mapped at their 0xc000... location.
 * - Fixed location code must not call directly beyond the __end_interrupts
 *   area when built with CONFIG_RELOCATABLE. LOAD_HANDLER / bctr sequence
 *   must be used.
 * - LOAD_HANDLER targets must be within first 64K of physical 0 /
 *   virtual 0xc00...
 * - Conditional branch targets must be within +/-32K of caller.
 *
 * "Virtual exceptions" run with relocation on (MSR_IR=1, MSR_DR=1), and
 * therefore don't have to run in physically located code or rfid to
 * virtual mode kernel code. However on relocatable kernels they do have
 * to branch to KERNELBASE offset because the rest of the kernel (outside
 * the exception vectors) may be located elsewhere.
 *
 * Virtual exceptions correspond with physical, except their entry points
 * are offset by 0xc000000000000000 and also tend to get an added 0x4000
 * offset applied. Virtual exceptions are enabled with the Alternate
 * Interrupt Location (AIL) bit set in the LPCR. However this does not
 * guarantee they will be delivered virtually. Some conditions (see the ISA)
 * cause exceptions to be delivered in real mode.
 *
 * It's impossible to receive interrupts below 0x300 via AIL.
 *
 * KVM: None of the virtual exceptions are from the guest. Anything that
 * escalated to HV=1 from HV=0 is delivered via real mode handlers.
 *
 *
 * We layout physical memory as follows:
 * 0x0000 - 0x00ff : Secondary processor spin code
 * 0x0100 - 0x18ff : Real mode pSeries interrupt vectors
 * 0x1900 - 0x3fff : Real mode trampolines
 * 0x4000 - 0x58ff : Relon (IR=1,DR=1) mode pSeries interrupt vectors
 * 0x5900 - 0x6fff : Relon mode trampolines
 * 0x7000 - 0x7fff : FWNMI data area
 * 0x8000 -   .... : Common interrupt handlers, remaining early
 *                   setup code, rest of kernel.
 *
 * We could reclaim 0x4000-0x42ff for real mode trampolines if the space
 * is necessary. Until then it's more consistent to explicitly put VIRT_NONE
 * vectors there.
 */
OPEN_FIXED_SECTION(real_vectors,        0x0100, 0x1900)
OPEN_FIXED_SECTION(real_trampolines,    0x1900, 0x4000)
OPEN_FIXED_SECTION(virt_vectors,        0x4000, 0x5900)
OPEN_FIXED_SECTION(virt_trampolines,    0x5900, 0x7000)

#ifdef CONFIG_PPC_POWERNV
	.globl start_real_trampolines
	.globl end_real_trampolines
	.globl start_virt_trampolines
	.globl end_virt_trampolines
#endif

#if defined(CONFIG_PPC_PSERIES) || defined(CONFIG_PPC_POWERNV)
/*
 * Data area reserved for FWNMI option.
 * This address (0x7000) is fixed by the RPA.
 * pseries and powernv need to keep the whole page from
 * 0x7000 to 0x8000 free for use by the firmware
 */
ZERO_FIXED_SECTION(fwnmi_page,          0x7000, 0x8000)
OPEN_TEXT_SECTION(0x8000)
#else
OPEN_TEXT_SECTION(0x7000)
#endif

USE_FIXED_SECTION(real_vectors)

/*
 * This is the start of the interrupt handlers for pSeries
 * This code runs with relocation off.
 * Code from here to __end_interrupts gets copied down to real
 * address 0x100 when we are running a relocatable kernel.
 * Therefore any relative branches in this section must only
 * branch to labels in this section.
 */
	.globl __start_interrupts
__start_interrupts:

/* No virt vectors corresponding with 0x0..0x100 */
EXC_VIRT_NONE(0x4000, 0x100)


/**
 * Interrupt 0x100 - System Reset Interrupt (SRESET aka NMI).
 * This is a non-maskable, asynchronous interrupt always taken in real-mode.
 * It is caused by:
 * - Wake from power-saving state, on powernv.
 * - An NMI from another CPU, triggered by firmware or hypercall.
 * - As crash/debug signal injected from BMC, firmware or hypervisor.
 *
 * Handling:
 * Power-save wakeup is the only performance critical path, so this is
 * determined quickly as possible first. In this case volatile registers
 * can be discarded and SPRs like CFAR don't need to be read.
 *
 * If not a powersave wakeup, then it's run as a regular interrupt, however
 * it uses its own stack and PACA save area to preserve the regular kernel
 * environment for debugging.
 *
 * This interrupt is not maskable, so triggering it when MSR[RI] is clear,
 * or SCRATCH0 is in use, etc. may cause a crash. It's also not entirely
 * correct to switch to virtual mode to run the regular interrupt handler
 * because it might be interrupted when the MMU is in a bad state (e.g., SLB
 * is clear).
 *
 * FWNMI:
 * PAPR specifies a "fwnmi" facility which sends the sreset to a different
 * entry point with a different register set up. Some hypervisors will
 * send the sreset to 0x100 in the guest if it is not fwnmi capable.
 *
 * KVM:
 * Unlike most SRR interrupts, this may be taken by the host while executing
 * in a guest, so a KVM test is required. KVM will pull the CPU out of guest
 * mode and then raise the sreset.
 */
INT_DEFINE_BEGIN(system_reset)
	IVEC=0x100
	IAREA=PACA_EXNMI
	IVIRT=0 /* no virt entry point */
	/*
	 * MSR_RI is not enabled, because PACA_EXNMI and nmi stack is
	 * being used, so a nested NMI exception would corrupt it.
	 */
	ISET_RI=0
	ISTACK=0
	IRECONCILE=0
	IKVM_REAL=1
INT_DEFINE_END(system_reset)

EXC_REAL_BEGIN(system_reset, 0x100, 0x100)
#ifdef CONFIG_PPC_P7_NAP
	/*
	 * If running native on arch 2.06 or later, check if we are waking up
	 * from nap/sleep/winkle, and branch to idle handler. This tests SRR1
	 * bits 46:47. A non-0 value indicates that we are coming from a power
	 * saving state. The idle wakeup handler initially runs in real mode,
	 * but we branch to the 0xc000... address so we can turn on relocation
	 * with mtmsrd later, after SPRs are restored.
	 *
	 * Careful to minimise cost for the fast path (idle wakeup) while
	 * also avoiding clobbering CFAR for the debug path (non-idle).
	 *
	 * For the idle wake case volatile registers can be clobbered, which
	 * is why we use those initially. If it turns out to not be an idle
	 * wake, carefully put everything back the way it was, so we can use
	 * common exception macros to handle it.
	 */
BEGIN_FTR_SECTION
	SET_SCRATCH0(r13)
	GET_PACA(r13)
	std	r3,PACA_EXNMI+0*8(r13)
	std	r4,PACA_EXNMI+1*8(r13)
	std	r5,PACA_EXNMI+2*8(r13)
	mfspr	r3,SPRN_SRR1
	mfocrf	r4,0x80
	rlwinm.	r5,r3,47-31,30,31
	bne+	system_reset_idle_wake
	/* Not powersave wakeup. Restore regs for regular interrupt handler. */
	mtocrf	0x80,r4
	ld	r3,PACA_EXNMI+0*8(r13)
	ld	r4,PACA_EXNMI+1*8(r13)
	ld	r5,PACA_EXNMI+2*8(r13)
	GET_SCRATCH0(r13)
END_FTR_SECTION_IFSET(CPU_FTR_HVMODE | CPU_FTR_ARCH_206)
#endif

	GEN_INT_ENTRY system_reset, virt=0
	/*
	 * In theory, we should not enable relocation here if it was disabled
	 * in SRR1, because the MMU may not be configured to support it (e.g.,
	 * SLB may have been cleared). In practice, there should only be a few
	 * small windows where that's the case, and sreset is considered to
	 * be dangerous anyway.
	 */
EXC_REAL_END(system_reset, 0x100, 0x100)
EXC_VIRT_NONE(0x4100, 0x100)

#ifdef CONFIG_PPC_P7_NAP
TRAMP_REAL_BEGIN(system_reset_idle_wake)
	/* We are waking up from idle, so may clobber any volatile register */
	cmpwi	cr1,r5,2
	bltlr	cr1	/* no state loss, return to idle caller with r3=SRR1 */
	BRANCH_TO_C000(r12, DOTSYM(idle_return_gpr_loss))
#endif

#ifdef CONFIG_PPC_PSERIES
/*
 * Vectors for the FWNMI option.  Share common code.
 */
TRAMP_REAL_BEGIN(system_reset_fwnmi)
	/* XXX: fwnmi guest could run a nested/PR guest, so why no test?  */
	__IKVM_REAL(system_reset)=0
	GEN_INT_ENTRY system_reset, virt=0

#endif /* CONFIG_PPC_PSERIES */

EXC_COMMON_BEGIN(system_reset_common)
	__GEN_COMMON_ENTRY system_reset
	/*
	 * Increment paca->in_nmi then enable MSR_RI. SLB or MCE will be able
	 * to recover, but nested NMI will notice in_nmi and not recover
	 * because of the use of the NMI stack. in_nmi reentrancy is tested in
	 * system_reset_exception.
	 */
	lhz	r10,PACA_IN_NMI(r13)
	addi	r10,r10,1
	sth	r10,PACA_IN_NMI(r13)
	li	r10,MSR_RI
	mtmsrd 	r10,1

	mr	r10,r1
	ld	r1,PACA_NMI_EMERG_SP(r13)
	subi	r1,r1,INT_FRAME_SIZE
	__GEN_COMMON_BODY system_reset
	/*
	 * Set IRQS_ALL_DISABLED unconditionally so irqs_disabled() does
	 * the right thing. We do not want to reconcile because that goes
	 * through irq tracing which we don't want in NMI.
	 *
	 * Save PACAIRQHAPPENED to _DAR (otherwise unused), and set HARD_DIS
	 * as we are running with MSR[EE]=0.
	 */
	li	r10,IRQS_ALL_DISABLED
	stb	r10,PACAIRQSOFTMASK(r13)
	lbz	r10,PACAIRQHAPPENED(r13)
	std	r10,_DAR(r1)
	ori	r10,r10,PACA_IRQ_HARD_DIS
	stb	r10,PACAIRQHAPPENED(r13)

	addi	r3,r1,STACK_FRAME_OVERHEAD
	bl	system_reset_exception

	/* Clear MSR_RI before setting SRR0 and SRR1. */
	li	r9,0
	mtmsrd	r9,1

	/*
	 * MSR_RI is clear, now we can decrement paca->in_nmi.
	 */
	lhz	r10,PACA_IN_NMI(r13)
	subi	r10,r10,1
	sth	r10,PACA_IN_NMI(r13)

	/*
	 * Restore soft mask settings.
	 */
	ld	r10,_DAR(r1)
	stb	r10,PACAIRQHAPPENED(r13)
	ld	r10,SOFTE(r1)
	stb	r10,PACAIRQSOFTMASK(r13)

<<<<<<< HEAD
=======
	kuap_restore_amr r10
>>>>>>> 358c7c61
	EXCEPTION_RESTORE_REGS
	RFI_TO_USER_OR_KERNEL

	GEN_KVM system_reset


/**
 * Interrupt 0x200 - Machine Check Interrupt (MCE).
 * This is a non-maskable interrupt always taken in real-mode. It can be
 * synchronous or asynchronous, caused by hardware or software, and it may be
 * taken in a power-saving state.
 *
 * Handling:
 * Similarly to system reset, this uses its own stack and PACA save area,
 * the difference is re-entrancy is allowed on the machine check stack.
 *
 * machine_check_early is run in real mode, and carefully decodes the
 * machine check and tries to handle it (e.g., flush the SLB if there was an
 * error detected there), determines if it was recoverable and logs the
 * event.
 *
 * This early code does not "reconcile" irq soft-mask state like SRESET or
 * regular interrupts do, so irqs_disabled() among other things may not work
 * properly (irq disable/enable already doesn't work because irq tracing can
 * not work in real mode).
 *
 * Then, depending on the execution context when the interrupt is taken, there
 * are 3 main actions:
 * - Executing in kernel mode. The event is queued with irq_work, which means
 *   it is handled when it is next safe to do so (i.e., the kernel has enabled
 *   interrupts), which could be immediately when the interrupt returns. This
 *   avoids nasty issues like switching to virtual mode when the MMU is in a
 *   bad state, or when executing OPAL code. (SRESET is exposed to such issues,
 *   but it has different priorities). Check to see if the CPU was in power
 *   save, and return via the wake up code if it was.
 *
 * - Executing in user mode. machine_check_exception is run like a normal
 *   interrupt handler, which processes the data generated by the early handler.
 *
 * - Executing in guest mode. The interrupt is run with its KVM test, and
 *   branches to KVM to deal with. KVM may queue the event for the host
 *   to report later.
 *
 * This interrupt is not maskable, so if it triggers when MSR[RI] is clear,
 * or SCRATCH0 is in use, it may cause a crash.
 *
 * KVM:
 * See SRESET.
 */
INT_DEFINE_BEGIN(machine_check_early)
	IVEC=0x200
	IAREA=PACA_EXMC
	IVIRT=0 /* no virt entry point */
	IREALMODE_COMMON=1
	/*
	 * MSR_RI is not enabled, because PACA_EXMC is being used, so a
	 * nested machine check corrupts it. machine_check_common enables
	 * MSR_RI.
	 */
	ISET_RI=0
	ISTACK=0
	IDAR=1
	IDSISR=1
	IRECONCILE=0
	IKUAP=0 /* We don't touch AMR here, we never go to virtual mode */
INT_DEFINE_END(machine_check_early)

INT_DEFINE_BEGIN(machine_check)
	IVEC=0x200
	IAREA=PACA_EXMC
	IVIRT=0 /* no virt entry point */
	ISET_RI=0
	IDAR=1
	IDSISR=1
	IKVM_SKIP=1
	IKVM_REAL=1
INT_DEFINE_END(machine_check)

EXC_REAL_BEGIN(machine_check, 0x200, 0x100)
	GEN_INT_ENTRY machine_check_early, virt=0
EXC_REAL_END(machine_check, 0x200, 0x100)
EXC_VIRT_NONE(0x4200, 0x100)

#ifdef CONFIG_PPC_PSERIES
TRAMP_REAL_BEGIN(machine_check_fwnmi)
	/* See comment at machine_check exception, don't turn on RI */
	GEN_INT_ENTRY machine_check_early, virt=0
#endif

#define MACHINE_CHECK_HANDLER_WINDUP			\
	/* Clear MSR_RI before setting SRR0 and SRR1. */\
	li	r9,0;					\
	mtmsrd	r9,1;		/* Clear MSR_RI */	\
	/* Decrement paca->in_mce now RI is clear. */	\
	lhz	r12,PACA_IN_MCE(r13);			\
	subi	r12,r12,1;				\
	sth	r12,PACA_IN_MCE(r13);			\
	EXCEPTION_RESTORE_REGS

EXC_COMMON_BEGIN(machine_check_early_common)
	__GEN_REALMODE_COMMON_ENTRY machine_check_early

	/*
	 * Switch to mc_emergency stack and handle re-entrancy (we limit
	 * the nested MCE upto level 4 to avoid stack overflow).
	 * Save MCE registers srr1, srr0, dar and dsisr and then set ME=1
	 *
	 * We use paca->in_mce to check whether this is the first entry or
	 * nested machine check. We increment paca->in_mce to track nested
	 * machine checks.
	 *
	 * If this is the first entry then set stack pointer to
	 * paca->mc_emergency_sp, otherwise r1 is already pointing to
	 * stack frame on mc_emergency stack.
	 *
	 * NOTE: We are here with MSR_ME=0 (off), which means we risk a
	 * checkstop if we get another machine check exception before we do
	 * rfid with MSR_ME=1.
	 *
	 * This interrupt can wake directly from idle. If that is the case,
	 * the machine check is handled then the idle wakeup code is called
	 * to restore state.
	 */
	lhz	r10,PACA_IN_MCE(r13)
	cmpwi	r10,0			/* Are we in nested machine check */
	cmpwi	cr1,r10,MAX_MCE_DEPTH	/* Are we at maximum nesting */
	addi	r10,r10,1		/* increment paca->in_mce */
	sth	r10,PACA_IN_MCE(r13)

	mr	r10,r1			/* Save r1 */
	bne	1f
	/* First machine check entry */
	ld	r1,PACAMCEMERGSP(r13)	/* Use MC emergency stack */
1:	/* Limit nested MCE to level 4 to avoid stack overflow */
	bgt	cr1,unrecoverable_mce	/* Check if we hit limit of 4 */
	subi	r1,r1,INT_FRAME_SIZE	/* alloc stack frame */

	__GEN_COMMON_BODY machine_check_early

BEGIN_FTR_SECTION
	bl	enable_machine_check
END_FTR_SECTION_IFSET(CPU_FTR_HVMODE)
	li	r10,MSR_RI
	mtmsrd	r10,1

	addi	r3,r1,STACK_FRAME_OVERHEAD
	bl	machine_check_early
	std	r3,RESULT(r1)	/* Save result */
	ld	r12,_MSR(r1)

#ifdef CONFIG_PPC_P7_NAP
	/*
	 * Check if thread was in power saving mode. We come here when any
	 * of the following is true:
	 * a. thread wasn't in power saving mode
	 * b. thread was in power saving mode with no state loss,
	 *    supervisor state loss or hypervisor state loss.
	 *
	 * Go back to nap/sleep/winkle mode again if (b) is true.
	 */
BEGIN_FTR_SECTION
	rlwinm.	r11,r12,47-31,30,31
	bne	machine_check_idle_common
END_FTR_SECTION_IFSET(CPU_FTR_HVMODE | CPU_FTR_ARCH_206)
#endif

#ifdef CONFIG_KVM_BOOK3S_64_HANDLER
	/*
	 * Check if we are coming from guest. If yes, then run the normal
	 * exception handler which will take the
	 * machine_check_kvm->kvmppc_interrupt branch to deliver the MC event
	 * to guest.
	 */
	lbz	r11,HSTATE_IN_GUEST(r13)
	cmpwi	r11,0			/* Check if coming from guest */
	bne	mce_deliver		/* continue if we are. */
#endif

	/*
	 * Check if we are coming from userspace. If yes, then run the normal
	 * exception handler which will deliver the MC event to this kernel.
	 */
	andi.	r11,r12,MSR_PR		/* See if coming from user. */
	bne	mce_deliver		/* continue in V mode if we are. */

	/*
	 * At this point we are coming from kernel context.
	 * Queue up the MCE event and return from the interrupt.
	 * But before that, check if this is an un-recoverable exception.
	 * If yes, then stay on emergency stack and panic.
	 */
	andi.	r11,r12,MSR_RI
	beq	unrecoverable_mce

	/*
	 * Check if we have successfully handled/recovered from error, if not
	 * then stay on emergency stack and panic.
	 */
	ld	r3,RESULT(r1)	/* Load result */
	cmpdi	r3,0		/* see if we handled MCE successfully */
	beq	unrecoverable_mce /* if !handled then panic */

	/*
	 * Return from MC interrupt.
	 * Queue up the MCE event so that we can log it later, while
	 * returning from kernel or opal call.
	 */
	bl	machine_check_queue_event
	MACHINE_CHECK_HANDLER_WINDUP
	RFI_TO_KERNEL

mce_deliver:
	/*
	 * This is a host user or guest MCE. Restore all registers, then
	 * run the "late" handler. For host user, this will run the
	 * machine_check_exception handler in virtual mode like a normal
	 * interrupt handler. For guest, this will trigger the KVM test
	 * and branch to the KVM interrupt similarly to other interrupts.
	 */
BEGIN_FTR_SECTION
	ld	r10,ORIG_GPR3(r1)
	mtspr	SPRN_CFAR,r10
END_FTR_SECTION_IFSET(CPU_FTR_CFAR)
	MACHINE_CHECK_HANDLER_WINDUP
	GEN_INT_ENTRY machine_check, virt=0

EXC_COMMON_BEGIN(machine_check_common)
	/*
	 * Machine check is different because we use a different
	 * save area: PACA_EXMC instead of PACA_EXGEN.
	 */
	GEN_COMMON machine_check

	FINISH_NAP
	/* Enable MSR_RI when finished with PACA_EXMC */
	li	r10,MSR_RI
	mtmsrd 	r10,1
	addi	r3,r1,STACK_FRAME_OVERHEAD
	bl	machine_check_exception
	b	interrupt_return

	GEN_KVM machine_check


#ifdef CONFIG_PPC_P7_NAP
/*
 * This is an idle wakeup. Low level machine check has already been
 * done. Queue the event then call the idle code to do the wake up.
 */
EXC_COMMON_BEGIN(machine_check_idle_common)
	bl	machine_check_queue_event

	/*
	 * We have not used any non-volatile GPRs here, and as a rule
	 * most exception code including machine check does not.
	 * Therefore PACA_NAPSTATELOST does not need to be set. Idle
	 * wakeup will restore volatile registers.
	 *
	 * Load the original SRR1 into r3 for pnv_powersave_wakeup_mce.
	 *
	 * Then decrement MCE nesting after finishing with the stack.
	 */
	ld	r3,_MSR(r1)
	ld	r4,_LINK(r1)

	lhz	r11,PACA_IN_MCE(r13)
	subi	r11,r11,1
	sth	r11,PACA_IN_MCE(r13)

	mtlr	r4
	rlwinm	r10,r3,47-31,30,31
	cmpwi	cr1,r10,2
	bltlr	cr1	/* no state loss, return to idle caller */
	b	idle_return_gpr_loss
#endif

EXC_COMMON_BEGIN(unrecoverable_mce)
	/*
	 * We are going down. But there are chances that we might get hit by
	 * another MCE during panic path and we may run into unstable state
	 * with no way out. Hence, turn ME bit off while going down, so that
	 * when another MCE is hit during panic path, system will checkstop
	 * and hypervisor will get restarted cleanly by SP.
	 */
BEGIN_FTR_SECTION
	li	r10,0 /* clear MSR_RI */
	mtmsrd	r10,1
	bl	disable_machine_check
END_FTR_SECTION_IFSET(CPU_FTR_HVMODE)
	ld	r10,PACAKMSR(r13)
	li	r3,MSR_ME
	andc	r10,r10,r3
	mtmsrd	r10

	/* Invoke machine_check_exception to print MCE event and panic. */
	addi	r3,r1,STACK_FRAME_OVERHEAD
	bl	machine_check_exception

	/*
	 * We will not reach here. Even if we did, there is no way out.
	 * Call unrecoverable_exception and die.
	 */
	addi	r3,r1,STACK_FRAME_OVERHEAD
	bl	unrecoverable_exception
	b	.


/**
 * Interrupt 0x300 - Data Storage Interrupt (DSI).
 * This is a synchronous interrupt generated due to a data access exception,
 * e.g., a load orstore which does not have a valid page table entry with
 * permissions. DAWR matches also fault here, as do RC updates, and minor misc
 * errors e.g., copy/paste, AMO, certain invalid CI accesses, etc.
 *
 * Handling:
 * - Hash MMU
 *   Go to do_hash_page first to see if the HPT can be filled from an entry in
 *   the Linux page table. Hash faults can hit in kernel mode in a fairly
 *   arbitrary state (e.g., interrupts disabled, locks held) when accessing
 *   "non-bolted" regions, e.g., vmalloc space. However these should always be
 *   backed by Linux page tables.
 *
 *   If none is found, do a Linux page fault. Linux page faults can happen in
 *   kernel mode due to user copy operations of course.
 *
 * - Radix MMU
 *   The hardware loads from the Linux page table directly, so a fault goes
 *   immediately to Linux page fault.
 *
 * Conditions like DAWR match are handled on the way in to Linux page fault.
 */
INT_DEFINE_BEGIN(data_access)
	IVEC=0x300
	IDAR=1
	IDSISR=1
#ifdef CONFIG_KVM_BOOK3S_PR_POSSIBLE
	IKVM_SKIP=1
	IKVM_REAL=1
#endif
INT_DEFINE_END(data_access)

EXC_REAL_BEGIN(data_access, 0x300, 0x80)
	GEN_INT_ENTRY data_access, virt=0
EXC_REAL_END(data_access, 0x300, 0x80)
EXC_VIRT_BEGIN(data_access, 0x4300, 0x80)
	GEN_INT_ENTRY data_access, virt=1
EXC_VIRT_END(data_access, 0x4300, 0x80)
EXC_COMMON_BEGIN(data_access_common)
	GEN_COMMON data_access
	ld	r4,_DAR(r1)
	ld	r5,_DSISR(r1)
BEGIN_MMU_FTR_SECTION
	ld	r6,_MSR(r1)
	li	r3,0x300
	b	do_hash_page		/* Try to handle as hpte fault */
MMU_FTR_SECTION_ELSE
	b	handle_page_fault
ALT_MMU_FTR_SECTION_END_IFCLR(MMU_FTR_TYPE_RADIX)

	GEN_KVM data_access


/**
 * Interrupt 0x380 - Data Segment Interrupt (DSLB).
 * This is a synchronous interrupt in response to an MMU fault missing SLB
 * entry for HPT, or an address outside RPT translation range.
 *
 * Handling:
 * - HPT:
 *   This refills the SLB, or reports an access fault similarly to a bad page
 *   fault. When coming from user-mode, the SLB handler may access any kernel
 *   data, though it may itself take a DSLB. When coming from kernel mode,
 *   recursive faults must be avoided so access is restricted to the kernel
 *   image text/data, kernel stack, and any data allocated below
 *   ppc64_bolted_size (first segment). The kernel handler must avoid stomping
 *   on user-handler data structures.
 *
 * A dedicated save area EXSLB is used (XXX: but it actually need not be
 * these days, we could use EXGEN).
 */
INT_DEFINE_BEGIN(data_access_slb)
	IVEC=0x380
	IAREA=PACA_EXSLB
	IRECONCILE=0
	IDAR=1
#ifdef CONFIG_KVM_BOOK3S_PR_POSSIBLE
	IKVM_SKIP=1
	IKVM_REAL=1
#endif
INT_DEFINE_END(data_access_slb)

EXC_REAL_BEGIN(data_access_slb, 0x380, 0x80)
	GEN_INT_ENTRY data_access_slb, virt=0
EXC_REAL_END(data_access_slb, 0x380, 0x80)
EXC_VIRT_BEGIN(data_access_slb, 0x4380, 0x80)
	GEN_INT_ENTRY data_access_slb, virt=1
EXC_VIRT_END(data_access_slb, 0x4380, 0x80)
EXC_COMMON_BEGIN(data_access_slb_common)
	GEN_COMMON data_access_slb
	ld	r4,_DAR(r1)
	addi	r3,r1,STACK_FRAME_OVERHEAD
BEGIN_MMU_FTR_SECTION
	/* HPT case, do SLB fault */
	bl	do_slb_fault
	cmpdi	r3,0
	bne-	1f
	b	fast_interrupt_return
1:	/* Error case */
MMU_FTR_SECTION_ELSE
	/* Radix case, access is outside page table range */
	li	r3,-EFAULT
ALT_MMU_FTR_SECTION_END_IFCLR(MMU_FTR_TYPE_RADIX)
	std	r3,RESULT(r1)
	RECONCILE_IRQ_STATE(r10, r11)
	ld	r4,_DAR(r1)
	ld	r5,RESULT(r1)
	addi	r3,r1,STACK_FRAME_OVERHEAD
	bl	do_bad_slb_fault
	b	interrupt_return

	GEN_KVM data_access_slb


/**
 * Interrupt 0x400 - Instruction Storage Interrupt (ISI).
 * This is a synchronous interrupt in response to an MMU fault due to an
 * instruction fetch.
 *
 * Handling:
 * Similar to DSI, though in response to fetch. The faulting address is found
 * in SRR0 (rather than DAR), and status in SRR1 (rather than DSISR).
 */
INT_DEFINE_BEGIN(instruction_access)
	IVEC=0x400
	IISIDE=1
	IDAR=1
	IDSISR=1
#ifdef CONFIG_KVM_BOOK3S_PR_POSSIBLE
	IKVM_REAL=1
#endif
INT_DEFINE_END(instruction_access)

EXC_REAL_BEGIN(instruction_access, 0x400, 0x80)
	GEN_INT_ENTRY instruction_access, virt=0
EXC_REAL_END(instruction_access, 0x400, 0x80)
EXC_VIRT_BEGIN(instruction_access, 0x4400, 0x80)
	GEN_INT_ENTRY instruction_access, virt=1
EXC_VIRT_END(instruction_access, 0x4400, 0x80)
EXC_COMMON_BEGIN(instruction_access_common)
	GEN_COMMON instruction_access
	ld	r4,_DAR(r1)
	ld	r5,_DSISR(r1)
BEGIN_MMU_FTR_SECTION
	ld      r6,_MSR(r1)
	li	r3,0x400
	b	do_hash_page		/* Try to handle as hpte fault */
MMU_FTR_SECTION_ELSE
	b	handle_page_fault
ALT_MMU_FTR_SECTION_END_IFCLR(MMU_FTR_TYPE_RADIX)

	GEN_KVM instruction_access


/**
 * Interrupt 0x480 - Instruction Segment Interrupt (ISLB).
 * This is a synchronous interrupt in response to an MMU fault due to an
 * instruction fetch.
 *
 * Handling:
 * Similar to DSLB, though in response to fetch. The faulting address is found
 * in SRR0 (rather than DAR).
 */
INT_DEFINE_BEGIN(instruction_access_slb)
	IVEC=0x480
	IAREA=PACA_EXSLB
	IRECONCILE=0
	IISIDE=1
	IDAR=1
#ifdef CONFIG_KVM_BOOK3S_PR_POSSIBLE
	IKVM_REAL=1
#endif
INT_DEFINE_END(instruction_access_slb)

EXC_REAL_BEGIN(instruction_access_slb, 0x480, 0x80)
	GEN_INT_ENTRY instruction_access_slb, virt=0
EXC_REAL_END(instruction_access_slb, 0x480, 0x80)
EXC_VIRT_BEGIN(instruction_access_slb, 0x4480, 0x80)
	GEN_INT_ENTRY instruction_access_slb, virt=1
EXC_VIRT_END(instruction_access_slb, 0x4480, 0x80)
EXC_COMMON_BEGIN(instruction_access_slb_common)
	GEN_COMMON instruction_access_slb
	ld	r4,_DAR(r1)
	addi	r3,r1,STACK_FRAME_OVERHEAD
BEGIN_MMU_FTR_SECTION
	/* HPT case, do SLB fault */
	bl	do_slb_fault
	cmpdi	r3,0
	bne-	1f
	b	fast_interrupt_return
1:	/* Error case */
MMU_FTR_SECTION_ELSE
	/* Radix case, access is outside page table range */
	li	r3,-EFAULT
ALT_MMU_FTR_SECTION_END_IFCLR(MMU_FTR_TYPE_RADIX)
	std	r3,RESULT(r1)
	RECONCILE_IRQ_STATE(r10, r11)
	ld	r4,_DAR(r1)
	ld	r5,RESULT(r1)
	addi	r3,r1,STACK_FRAME_OVERHEAD
	bl	do_bad_slb_fault
	b	interrupt_return

	GEN_KVM instruction_access_slb


/**
 * Interrupt 0x500 - External Interrupt.
 * This is an asynchronous maskable interrupt in response to an "external
 * exception" from the interrupt controller or hypervisor (e.g., device
 * interrupt). It is maskable in hardware by clearing MSR[EE], and
 * soft-maskable with IRQS_DISABLED mask (i.e., local_irq_disable()).
 *
 * When running in HV mode, Linux sets up the LPCR[LPES] bit such that
 * interrupts are delivered with HSRR registers, guests use SRRs, which
 * reqiures IHSRR_IF_HVMODE.
 *
 * On bare metal POWER9 and later, Linux sets the LPCR[HVICE] bit such that
 * external interrupts are delivered as Hypervisor Virtualization Interrupts
 * rather than External Interrupts.
 *
 * Handling:
 * This calls into Linux IRQ handler. NVGPRs are not saved to reduce overhead,
 * because registers at the time of the interrupt are not so important as it is
 * asynchronous.
 *
 * If soft masked, the masked handler will note the pending interrupt for
 * replay, and clear MSR[EE] in the interrupted context.
 */
INT_DEFINE_BEGIN(hardware_interrupt)
	IVEC=0x500
	IHSRR_IF_HVMODE=1
	IMASK=IRQS_DISABLED
	IKVM_REAL=1
	IKVM_VIRT=1
INT_DEFINE_END(hardware_interrupt)

EXC_REAL_BEGIN(hardware_interrupt, 0x500, 0x100)
	GEN_INT_ENTRY hardware_interrupt, virt=0
EXC_REAL_END(hardware_interrupt, 0x500, 0x100)
EXC_VIRT_BEGIN(hardware_interrupt, 0x4500, 0x100)
	GEN_INT_ENTRY hardware_interrupt, virt=1
EXC_VIRT_END(hardware_interrupt, 0x4500, 0x100)
EXC_COMMON_BEGIN(hardware_interrupt_common)
	GEN_COMMON hardware_interrupt
	FINISH_NAP
	RUNLATCH_ON
	addi	r3,r1,STACK_FRAME_OVERHEAD
	bl	do_IRQ
	b	interrupt_return

	GEN_KVM hardware_interrupt


/**
 * Interrupt 0x600 - Alignment Interrupt
 * This is a synchronous interrupt in response to data alignment fault.
 */
INT_DEFINE_BEGIN(alignment)
	IVEC=0x600
	IDAR=1
	IDSISR=1
#ifdef CONFIG_KVM_BOOK3S_PR_POSSIBLE
	IKVM_REAL=1
#endif
INT_DEFINE_END(alignment)

EXC_REAL_BEGIN(alignment, 0x600, 0x100)
	GEN_INT_ENTRY alignment, virt=0
EXC_REAL_END(alignment, 0x600, 0x100)
EXC_VIRT_BEGIN(alignment, 0x4600, 0x100)
	GEN_INT_ENTRY alignment, virt=1
EXC_VIRT_END(alignment, 0x4600, 0x100)
EXC_COMMON_BEGIN(alignment_common)
	GEN_COMMON alignment
	addi	r3,r1,STACK_FRAME_OVERHEAD
	bl	alignment_exception
	REST_NVGPRS(r1) /* instruction emulation may change GPRs */
	b	interrupt_return

	GEN_KVM alignment


/**
 * Interrupt 0x700 - Program Interrupt (program check).
 * This is a synchronous interrupt in response to various instruction faults:
 * traps, privilege errors, TM errors, floating point exceptions.
 *
 * Handling:
 * This interrupt may use the "emergency stack" in some cases when being taken
 * from kernel context, which complicates handling.
 */
INT_DEFINE_BEGIN(program_check)
	IVEC=0x700
#ifdef CONFIG_KVM_BOOK3S_PR_POSSIBLE
	IKVM_REAL=1
#endif
INT_DEFINE_END(program_check)

EXC_REAL_BEGIN(program_check, 0x700, 0x100)
	GEN_INT_ENTRY program_check, virt=0
EXC_REAL_END(program_check, 0x700, 0x100)
EXC_VIRT_BEGIN(program_check, 0x4700, 0x100)
	GEN_INT_ENTRY program_check, virt=1
EXC_VIRT_END(program_check, 0x4700, 0x100)
EXC_COMMON_BEGIN(program_check_common)
	__GEN_COMMON_ENTRY program_check

	/*
	 * It's possible to receive a TM Bad Thing type program check with
	 * userspace register values (in particular r1), but with SRR1 reporting
	 * that we came from the kernel. Normally that would confuse the bad
	 * stack logic, and we would report a bad kernel stack pointer. Instead
	 * we switch to the emergency stack if we're taking a TM Bad Thing from
	 * the kernel.
	 */

	andi.	r10,r12,MSR_PR
	bne	2f			/* If userspace, go normal path */

	andis.	r10,r12,(SRR1_PROGTM)@h
	bne	1f			/* If TM, emergency		*/

	cmpdi	r1,-INT_FRAME_SIZE	/* check if r1 is in userspace	*/
	blt	2f			/* normal path if not		*/

	/* Use the emergency stack					*/
1:	andi.	r10,r12,MSR_PR		/* Set CR0 correctly for label	*/
					/* 3 in EXCEPTION_PROLOG_COMMON	*/
	mr	r10,r1			/* Save r1			*/
	ld	r1,PACAEMERGSP(r13)	/* Use emergency stack		*/
	subi	r1,r1,INT_FRAME_SIZE	/* alloc stack frame		*/
	__ISTACK(program_check)=0
	__GEN_COMMON_BODY program_check
	b 3f
2:
	__ISTACK(program_check)=1
	__GEN_COMMON_BODY program_check
3:
	addi	r3,r1,STACK_FRAME_OVERHEAD
	bl	program_check_exception
	REST_NVGPRS(r1) /* instruction emulation may change GPRs */
	b	interrupt_return

	GEN_KVM program_check


/*
 * Interrupt 0x800 - Floating-Point Unavailable Interrupt.
 * This is a synchronous interrupt in response to executing an fp instruction
 * with MSR[FP]=0.
 *
 * Handling:
 * This will load FP registers and enable the FP bit if coming from userspace,
 * otherwise report a bad kernel use of FP.
 */
INT_DEFINE_BEGIN(fp_unavailable)
	IVEC=0x800
	IRECONCILE=0
#ifdef CONFIG_KVM_BOOK3S_PR_POSSIBLE
	IKVM_REAL=1
#endif
INT_DEFINE_END(fp_unavailable)

EXC_REAL_BEGIN(fp_unavailable, 0x800, 0x100)
	GEN_INT_ENTRY fp_unavailable, virt=0
EXC_REAL_END(fp_unavailable, 0x800, 0x100)
EXC_VIRT_BEGIN(fp_unavailable, 0x4800, 0x100)
	GEN_INT_ENTRY fp_unavailable, virt=1
EXC_VIRT_END(fp_unavailable, 0x4800, 0x100)
EXC_COMMON_BEGIN(fp_unavailable_common)
	GEN_COMMON fp_unavailable
	bne	1f			/* if from user, just load it up */
	RECONCILE_IRQ_STATE(r10, r11)
	addi	r3,r1,STACK_FRAME_OVERHEAD
	bl	kernel_fp_unavailable_exception
0:	trap
	EMIT_BUG_ENTRY 0b, __FILE__, __LINE__, 0
1:
#ifdef CONFIG_PPC_TRANSACTIONAL_MEM
BEGIN_FTR_SECTION
	/* Test if 2 TM state bits are zero.  If non-zero (ie. userspace was in
	 * transaction), go do TM stuff
	 */
	rldicl.	r0, r12, (64-MSR_TS_LG), (64-2)
	bne-	2f
END_FTR_SECTION_IFSET(CPU_FTR_TM)
#endif
	bl	load_up_fpu
	b	fast_interrupt_return
#ifdef CONFIG_PPC_TRANSACTIONAL_MEM
2:	/* User process was in a transaction */
	RECONCILE_IRQ_STATE(r10, r11)
	addi	r3,r1,STACK_FRAME_OVERHEAD
	bl	fp_unavailable_tm
	b	interrupt_return
#endif

	GEN_KVM fp_unavailable


/**
 * Interrupt 0x900 - Decrementer Interrupt.
 * This is an asynchronous interrupt in response to a decrementer exception
 * (e.g., DEC has wrapped below zero). It is maskable in hardware by clearing
 * MSR[EE], and soft-maskable with IRQS_DISABLED mask (i.e.,
 * local_irq_disable()).
 *
 * Handling:
 * This calls into Linux timer handler. NVGPRs are not saved (see 0x500).
 *
 * If soft masked, the masked handler will note the pending interrupt for
 * replay, and bump the decrementer to a high value, leaving MSR[EE] enabled
 * in the interrupted context.
 * If PPC_WATCHDOG is configured, the soft masked handler will actually set
 * things back up to run soft_nmi_interrupt as a regular interrupt handler
 * on the emergency stack.
 */
INT_DEFINE_BEGIN(decrementer)
	IVEC=0x900
	IMASK=IRQS_DISABLED
#ifdef CONFIG_KVM_BOOK3S_PR_POSSIBLE
	IKVM_REAL=1
#endif
INT_DEFINE_END(decrementer)

EXC_REAL_BEGIN(decrementer, 0x900, 0x80)
	GEN_INT_ENTRY decrementer, virt=0
EXC_REAL_END(decrementer, 0x900, 0x80)
EXC_VIRT_BEGIN(decrementer, 0x4900, 0x80)
	GEN_INT_ENTRY decrementer, virt=1
EXC_VIRT_END(decrementer, 0x4900, 0x80)
EXC_COMMON_BEGIN(decrementer_common)
	GEN_COMMON decrementer
	FINISH_NAP
	RUNLATCH_ON
	addi	r3,r1,STACK_FRAME_OVERHEAD
	bl	timer_interrupt
	b	interrupt_return

	GEN_KVM decrementer


/**
 * Interrupt 0x980 - Hypervisor Decrementer Interrupt.
 * This is an asynchronous interrupt, similar to 0x900 but for the HDEC
 * register.
 *
 * Handling:
 * Linux does not use this outside KVM where it's used to keep a host timer
 * while the guest is given control of DEC. It should normally be caught by
 * the KVM test and routed there.
 */
INT_DEFINE_BEGIN(hdecrementer)
	IVEC=0x980
	IHSRR=1
	ISTACK=0
	IRECONCILE=0
	IKVM_REAL=1
	IKVM_VIRT=1
INT_DEFINE_END(hdecrementer)

EXC_REAL_BEGIN(hdecrementer, 0x980, 0x80)
	GEN_INT_ENTRY hdecrementer, virt=0
EXC_REAL_END(hdecrementer, 0x980, 0x80)
EXC_VIRT_BEGIN(hdecrementer, 0x4980, 0x80)
	GEN_INT_ENTRY hdecrementer, virt=1
EXC_VIRT_END(hdecrementer, 0x4980, 0x80)
EXC_COMMON_BEGIN(hdecrementer_common)
	__GEN_COMMON_ENTRY hdecrementer
	/*
	 * Hypervisor decrementer interrupts not caught by the KVM test
	 * shouldn't occur but are sometimes left pending on exit from a KVM
	 * guest.  We don't need to do anything to clear them, as they are
	 * edge-triggered.
	 *
	 * Be careful to avoid touching the kernel stack.
	 */
	ld	r10,PACA_EXGEN+EX_CTR(r13)
	mtctr	r10
	mtcrf	0x80,r9
	ld	r9,PACA_EXGEN+EX_R9(r13)
	ld	r10,PACA_EXGEN+EX_R10(r13)
	ld	r11,PACA_EXGEN+EX_R11(r13)
	ld	r12,PACA_EXGEN+EX_R12(r13)
	ld	r13,PACA_EXGEN+EX_R13(r13)
	HRFI_TO_KERNEL

	GEN_KVM hdecrementer


/**
 * Interrupt 0xa00 - Directed Privileged Doorbell Interrupt.
 * This is an asynchronous interrupt in response to a msgsndp doorbell.
 * It is maskable in hardware by clearing MSR[EE], and soft-maskable with
 * IRQS_DISABLED mask (i.e., local_irq_disable()).
 *
 * Handling:
 * Guests may use this for IPIs between threads in a core if the
 * hypervisor supports it. NVGPRS are not saved (see 0x500).
 *
 * If soft masked, the masked handler will note the pending interrupt for
 * replay, leaving MSR[EE] enabled in the interrupted context because the
 * doorbells are edge triggered.
 */
INT_DEFINE_BEGIN(doorbell_super)
	IVEC=0xa00
	IMASK=IRQS_DISABLED
#ifdef CONFIG_KVM_BOOK3S_PR_POSSIBLE
	IKVM_REAL=1
#endif
INT_DEFINE_END(doorbell_super)

EXC_REAL_BEGIN(doorbell_super, 0xa00, 0x100)
	GEN_INT_ENTRY doorbell_super, virt=0
EXC_REAL_END(doorbell_super, 0xa00, 0x100)
EXC_VIRT_BEGIN(doorbell_super, 0x4a00, 0x100)
	GEN_INT_ENTRY doorbell_super, virt=1
EXC_VIRT_END(doorbell_super, 0x4a00, 0x100)
EXC_COMMON_BEGIN(doorbell_super_common)
	GEN_COMMON doorbell_super
	FINISH_NAP
	RUNLATCH_ON
	addi	r3,r1,STACK_FRAME_OVERHEAD
#ifdef CONFIG_PPC_DOORBELL
	bl	doorbell_exception
#else
	bl	unknown_exception
#endif
	b	interrupt_return

	GEN_KVM doorbell_super


EXC_REAL_NONE(0xb00, 0x100)
EXC_VIRT_NONE(0x4b00, 0x100)

/**
 * Interrupt 0xc00 - System Call Interrupt (syscall, hcall).
 * This is a synchronous interrupt invoked with the "sc" instruction. The
 * system call is invoked with "sc 0" and does not alter the HV bit, so it
 * is directed to the currently running OS. The hypercall is invoked with
 * "sc 1" and it sets HV=1, so it elevates to hypervisor.
 *
 * In HPT, sc 1 always goes to 0xc00 real mode. In RADIX, sc 1 can go to
 * 0x4c00 virtual mode.
 *
 * Handling:
 * If the KVM test fires then it was due to a hypercall and is accordingly
 * routed to KVM. Otherwise this executes a normal Linux system call.
 *
 * Call convention:
 *
 * syscall and hypercalls register conventions are documented in
 * Documentation/powerpc/syscall64-abi.rst and
 * Documentation/powerpc/papr_hcalls.rst respectively.
 *
 * The intersection of volatile registers that don't contain possible
 * inputs is: cr0, xer, ctr. We may use these as scratch regs upon entry
 * without saving, though xer is not a good idea to use, as hardware may
 * interpret some bits so it may be costly to change them.
 */
INT_DEFINE_BEGIN(system_call)
	IVEC=0xc00
	IKVM_REAL=1
	IKVM_VIRT=1
INT_DEFINE_END(system_call)

.macro SYSTEM_CALL virt
#ifdef CONFIG_KVM_BOOK3S_64_HANDLER
	/*
	 * There is a little bit of juggling to get syscall and hcall
	 * working well. Save r13 in ctr to avoid using SPRG scratch
	 * register.
	 *
	 * Userspace syscalls have already saved the PPR, hcalls must save
	 * it before setting HMT_MEDIUM.
	 */
	mtctr	r13
	GET_PACA(r13)
	std	r10,PACA_EXGEN+EX_R10(r13)
	INTERRUPT_TO_KERNEL
	KVMTEST system_call /* uses r10, branch to system_call_kvm */
	mfctr	r9
#else
	mr	r9,r13
	GET_PACA(r13)
	INTERRUPT_TO_KERNEL
#endif

#ifdef CONFIG_PPC_FAST_ENDIAN_SWITCH
BEGIN_FTR_SECTION
	cmpdi	r0,0x1ebe
	beq-	1f
END_FTR_SECTION_IFSET(CPU_FTR_REAL_LE)
#endif

	/* We reach here with PACA in r13, r13 in r9. */
	mfspr	r11,SPRN_SRR0
	mfspr	r12,SPRN_SRR1

	HMT_MEDIUM

	.if ! \virt
	__LOAD_HANDLER(r10, system_call_common)
	mtspr	SPRN_SRR0,r10
	ld	r10,PACAKMSR(r13)
	mtspr	SPRN_SRR1,r10
	RFI_TO_KERNEL
	b	.	/* prevent speculative execution */
	.else
	li	r10,MSR_RI
	mtmsrd 	r10,1			/* Set RI (EE=0) */
#ifdef CONFIG_RELOCATABLE
	__LOAD_HANDLER(r10, system_call_common)
	mtctr	r10
	bctr
#else
	b	system_call_common
#endif
	.endif

#ifdef CONFIG_PPC_FAST_ENDIAN_SWITCH
	/* Fast LE/BE switch system call */
1:	mfspr	r12,SPRN_SRR1
	xori	r12,r12,MSR_LE
	mtspr	SPRN_SRR1,r12
	mr	r13,r9
	RFI_TO_USER	/* return to userspace */
	b	.	/* prevent speculative execution */
#endif
.endm

EXC_REAL_BEGIN(system_call, 0xc00, 0x100)
	SYSTEM_CALL 0
EXC_REAL_END(system_call, 0xc00, 0x100)
EXC_VIRT_BEGIN(system_call, 0x4c00, 0x100)
	SYSTEM_CALL 1
EXC_VIRT_END(system_call, 0x4c00, 0x100)

#ifdef CONFIG_KVM_BOOK3S_64_HANDLER
TRAMP_REAL_BEGIN(system_call_kvm)
	/*
	 * This is a hcall, so register convention is as above, with these
	 * differences:
	 * r13 = PACA
	 * ctr = orig r13
	 * orig r10 saved in PACA
	 */
	 /*
	  * Save the PPR (on systems that support it) before changing to
	  * HMT_MEDIUM. That allows the KVM code to save that value into the
	  * guest state (it is the guest's PPR value).
	  */
BEGIN_FTR_SECTION
	mfspr	r10,SPRN_PPR
	std	r10,HSTATE_PPR(r13)
END_FTR_SECTION_IFSET(CPU_FTR_HAS_PPR)
	HMT_MEDIUM
	mfctr	r10
	SET_SCRATCH0(r10)
	mfcr	r10
	std	r12,HSTATE_SCRATCH0(r13)
	sldi	r12,r10,32
	ori	r12,r12,0xc00
#ifdef CONFIG_RELOCATABLE
	/*
	 * Requires __LOAD_FAR_HANDLER beause kvmppc_interrupt lives
	 * outside the head section.
	 */
	__LOAD_FAR_HANDLER(r10, kvmppc_interrupt)
	mtctr   r10
	ld	r10,PACA_EXGEN+EX_R10(r13)
	bctr
#else
	ld	r10,PACA_EXGEN+EX_R10(r13)
	b       kvmppc_interrupt
#endif
#endif


/**
 * Interrupt 0xd00 - Trace Interrupt.
 * This is a synchronous interrupt in response to instruction step or
 * breakpoint faults.
 */
INT_DEFINE_BEGIN(single_step)
	IVEC=0xd00
#ifdef CONFIG_KVM_BOOK3S_PR_POSSIBLE
	IKVM_REAL=1
#endif
INT_DEFINE_END(single_step)

EXC_REAL_BEGIN(single_step, 0xd00, 0x100)
	GEN_INT_ENTRY single_step, virt=0
EXC_REAL_END(single_step, 0xd00, 0x100)
EXC_VIRT_BEGIN(single_step, 0x4d00, 0x100)
	GEN_INT_ENTRY single_step, virt=1
EXC_VIRT_END(single_step, 0x4d00, 0x100)
EXC_COMMON_BEGIN(single_step_common)
	GEN_COMMON single_step
	addi	r3,r1,STACK_FRAME_OVERHEAD
	bl	single_step_exception
	b	interrupt_return

	GEN_KVM single_step


/**
 * Interrupt 0xe00 - Hypervisor Data Storage Interrupt (HDSI).
 * This is a synchronous interrupt in response to an MMU fault caused by a
 * guest data access.
 *
 * Handling:
 * This should always get routed to KVM. In radix MMU mode, this is caused
 * by a guest nested radix access that can't be performed due to the
 * partition scope page table. In hash mode, this can be caused by guests
 * running with translation disabled (virtual real mode) or with VPM enabled.
 * KVM will update the page table structures or disallow the access.
 */
INT_DEFINE_BEGIN(h_data_storage)
	IVEC=0xe00
	IHSRR=1
	IDAR=1
	IDSISR=1
	IKVM_SKIP=1
	IKVM_REAL=1
	IKVM_VIRT=1
INT_DEFINE_END(h_data_storage)

EXC_REAL_BEGIN(h_data_storage, 0xe00, 0x20)
	GEN_INT_ENTRY h_data_storage, virt=0, ool=1
EXC_REAL_END(h_data_storage, 0xe00, 0x20)
EXC_VIRT_BEGIN(h_data_storage, 0x4e00, 0x20)
	GEN_INT_ENTRY h_data_storage, virt=1, ool=1
EXC_VIRT_END(h_data_storage, 0x4e00, 0x20)
EXC_COMMON_BEGIN(h_data_storage_common)
	GEN_COMMON h_data_storage
	addi    r3,r1,STACK_FRAME_OVERHEAD
BEGIN_MMU_FTR_SECTION
	ld	r4,_DAR(r1)
	li	r5,SIGSEGV
	bl      bad_page_fault
MMU_FTR_SECTION_ELSE
	bl      unknown_exception
ALT_MMU_FTR_SECTION_END_IFSET(MMU_FTR_TYPE_RADIX)
	b       interrupt_return

	GEN_KVM h_data_storage


/**
 * Interrupt 0xe20 - Hypervisor Instruction Storage Interrupt (HISI).
 * This is a synchronous interrupt in response to an MMU fault caused by a
 * guest instruction fetch, similar to HDSI.
 */
INT_DEFINE_BEGIN(h_instr_storage)
	IVEC=0xe20
	IHSRR=1
	IKVM_REAL=1
	IKVM_VIRT=1
INT_DEFINE_END(h_instr_storage)

EXC_REAL_BEGIN(h_instr_storage, 0xe20, 0x20)
	GEN_INT_ENTRY h_instr_storage, virt=0, ool=1
EXC_REAL_END(h_instr_storage, 0xe20, 0x20)
EXC_VIRT_BEGIN(h_instr_storage, 0x4e20, 0x20)
	GEN_INT_ENTRY h_instr_storage, virt=1, ool=1
EXC_VIRT_END(h_instr_storage, 0x4e20, 0x20)
EXC_COMMON_BEGIN(h_instr_storage_common)
	GEN_COMMON h_instr_storage
	addi	r3,r1,STACK_FRAME_OVERHEAD
	bl	unknown_exception
	b	interrupt_return

	GEN_KVM h_instr_storage


/**
 * Interrupt 0xe40 - Hypervisor Emulation Assistance Interrupt.
 */
INT_DEFINE_BEGIN(emulation_assist)
	IVEC=0xe40
	IHSRR=1
	IKVM_REAL=1
	IKVM_VIRT=1
INT_DEFINE_END(emulation_assist)

EXC_REAL_BEGIN(emulation_assist, 0xe40, 0x20)
	GEN_INT_ENTRY emulation_assist, virt=0, ool=1
EXC_REAL_END(emulation_assist, 0xe40, 0x20)
EXC_VIRT_BEGIN(emulation_assist, 0x4e40, 0x20)
	GEN_INT_ENTRY emulation_assist, virt=1, ool=1
EXC_VIRT_END(emulation_assist, 0x4e40, 0x20)
EXC_COMMON_BEGIN(emulation_assist_common)
	GEN_COMMON emulation_assist
	addi	r3,r1,STACK_FRAME_OVERHEAD
	bl	emulation_assist_interrupt
	REST_NVGPRS(r1) /* instruction emulation may change GPRs */
	b	interrupt_return

	GEN_KVM emulation_assist


/**
 * Interrupt 0xe60 - Hypervisor Maintenance Interrupt (HMI).
 * This is an asynchronous interrupt caused by a Hypervisor Maintenance
 * Exception. It is always taken in real mode but uses HSRR registers
 * unlike SRESET and MCE.
 *
 * It is maskable in hardware by clearing MSR[EE], and partially soft-maskable
 * with IRQS_DISABLED mask (i.e., local_irq_disable()).
 *
 * Handling:
 * This is a special case, this is handled similarly to machine checks, with an
 * initial real mode handler that is not soft-masked, which attempts to fix the
 * problem. Then a regular handler which is soft-maskable and reports the
 * problem.
 *
 * The emergency stack is used for the early real mode handler.
 *
 * XXX: unclear why MCE and HMI schemes could not be made common, e.g.,
 * either use soft-masking for the MCE, or use irq_work for the HMI.
 *
 * KVM:
 * Unlike MCE, this calls into KVM without calling the real mode handler
 * first.
 */
INT_DEFINE_BEGIN(hmi_exception_early)
	IVEC=0xe60
	IHSRR=1
	IREALMODE_COMMON=1
	ISTACK=0
	IRECONCILE=0
	IKUAP=0 /* We don't touch AMR here, we never go to virtual mode */
	IKVM_REAL=1
INT_DEFINE_END(hmi_exception_early)

INT_DEFINE_BEGIN(hmi_exception)
	IVEC=0xe60
	IHSRR=1
	IMASK=IRQS_DISABLED
	IKVM_REAL=1
INT_DEFINE_END(hmi_exception)

EXC_REAL_BEGIN(hmi_exception, 0xe60, 0x20)
	GEN_INT_ENTRY hmi_exception_early, virt=0, ool=1
EXC_REAL_END(hmi_exception, 0xe60, 0x20)
EXC_VIRT_NONE(0x4e60, 0x20)

EXC_COMMON_BEGIN(hmi_exception_early_common)
	__GEN_REALMODE_COMMON_ENTRY hmi_exception_early

	mr	r10,r1			/* Save r1 */
	ld	r1,PACAEMERGSP(r13)	/* Use emergency stack for realmode */
	subi	r1,r1,INT_FRAME_SIZE	/* alloc stack frame		*/

	__GEN_COMMON_BODY hmi_exception_early

	addi	r3,r1,STACK_FRAME_OVERHEAD
	bl	hmi_exception_realmode
	cmpdi	cr0,r3,0
	bne	1f

	EXCEPTION_RESTORE_REGS hsrr=1
	HRFI_TO_USER_OR_KERNEL

1:
	/*
	 * Go to virtual mode and pull the HMI event information from
	 * firmware.
	 */
	EXCEPTION_RESTORE_REGS hsrr=1
	GEN_INT_ENTRY hmi_exception, virt=0

	GEN_KVM hmi_exception_early

EXC_COMMON_BEGIN(hmi_exception_common)
	GEN_COMMON hmi_exception
	FINISH_NAP
	RUNLATCH_ON
	addi	r3,r1,STACK_FRAME_OVERHEAD
	bl	handle_hmi_exception
	b	interrupt_return

	GEN_KVM hmi_exception


/**
 * Interrupt 0xe80 - Directed Hypervisor Doorbell Interrupt.
 * This is an asynchronous interrupt in response to a msgsnd doorbell.
 * Similar to the 0xa00 doorbell but for host rather than guest.
 */
INT_DEFINE_BEGIN(h_doorbell)
	IVEC=0xe80
	IHSRR=1
	IMASK=IRQS_DISABLED
	IKVM_REAL=1
	IKVM_VIRT=1
INT_DEFINE_END(h_doorbell)

EXC_REAL_BEGIN(h_doorbell, 0xe80, 0x20)
	GEN_INT_ENTRY h_doorbell, virt=0, ool=1
EXC_REAL_END(h_doorbell, 0xe80, 0x20)
EXC_VIRT_BEGIN(h_doorbell, 0x4e80, 0x20)
	GEN_INT_ENTRY h_doorbell, virt=1, ool=1
EXC_VIRT_END(h_doorbell, 0x4e80, 0x20)
EXC_COMMON_BEGIN(h_doorbell_common)
	GEN_COMMON h_doorbell
	FINISH_NAP
	RUNLATCH_ON
	addi	r3,r1,STACK_FRAME_OVERHEAD
#ifdef CONFIG_PPC_DOORBELL
	bl	doorbell_exception
#else
	bl	unknown_exception
#endif
	b	interrupt_return

	GEN_KVM h_doorbell


/**
 * Interrupt 0xea0 - Hypervisor Virtualization Interrupt.
 * This is an asynchronous interrupt in response to an "external exception".
 * Similar to 0x500 but for host only.
 */
INT_DEFINE_BEGIN(h_virt_irq)
	IVEC=0xea0
	IHSRR=1
	IMASK=IRQS_DISABLED
	IKVM_REAL=1
	IKVM_VIRT=1
INT_DEFINE_END(h_virt_irq)

EXC_REAL_BEGIN(h_virt_irq, 0xea0, 0x20)
	GEN_INT_ENTRY h_virt_irq, virt=0, ool=1
EXC_REAL_END(h_virt_irq, 0xea0, 0x20)
EXC_VIRT_BEGIN(h_virt_irq, 0x4ea0, 0x20)
	GEN_INT_ENTRY h_virt_irq, virt=1, ool=1
EXC_VIRT_END(h_virt_irq, 0x4ea0, 0x20)
EXC_COMMON_BEGIN(h_virt_irq_common)
	GEN_COMMON h_virt_irq
	FINISH_NAP
	RUNLATCH_ON
	addi	r3,r1,STACK_FRAME_OVERHEAD
	bl	do_IRQ
	b	interrupt_return

	GEN_KVM h_virt_irq


EXC_REAL_NONE(0xec0, 0x20)
EXC_VIRT_NONE(0x4ec0, 0x20)
EXC_REAL_NONE(0xee0, 0x20)
EXC_VIRT_NONE(0x4ee0, 0x20)


/*
 * Interrupt 0xf00 - Performance Monitor Interrupt (PMI, PMU).
 * This is an asynchronous interrupt in response to a PMU exception.
 * It is maskable in hardware by clearing MSR[EE], and soft-maskable with
 * IRQS_PMI_DISABLED mask (NOTE: NOT local_irq_disable()).
 *
 * Handling:
 * This calls into the perf subsystem.
 *
 * Like the watchdog soft-nmi, it appears an NMI interrupt to Linux, in that it
 * runs under local_irq_disable. However it may be soft-masked in
 * powerpc-specific code.
 *
 * If soft masked, the masked handler will note the pending interrupt for
 * replay, and clear MSR[EE] in the interrupted context.
 */
INT_DEFINE_BEGIN(performance_monitor)
	IVEC=0xf00
	IMASK=IRQS_PMI_DISABLED
#ifdef CONFIG_KVM_BOOK3S_PR_POSSIBLE
	IKVM_REAL=1
#endif
INT_DEFINE_END(performance_monitor)

EXC_REAL_BEGIN(performance_monitor, 0xf00, 0x20)
	GEN_INT_ENTRY performance_monitor, virt=0, ool=1
EXC_REAL_END(performance_monitor, 0xf00, 0x20)
EXC_VIRT_BEGIN(performance_monitor, 0x4f00, 0x20)
	GEN_INT_ENTRY performance_monitor, virt=1, ool=1
EXC_VIRT_END(performance_monitor, 0x4f00, 0x20)
EXC_COMMON_BEGIN(performance_monitor_common)
	GEN_COMMON performance_monitor
	FINISH_NAP
	RUNLATCH_ON
	addi	r3,r1,STACK_FRAME_OVERHEAD
	bl	performance_monitor_exception
	b	interrupt_return

	GEN_KVM performance_monitor


/**
 * Interrupt 0xf20 - Vector Unavailable Interrupt.
 * This is a synchronous interrupt in response to
 * executing a vector (or altivec) instruction with MSR[VEC]=0.
 * Similar to FP unavailable.
 */
INT_DEFINE_BEGIN(altivec_unavailable)
	IVEC=0xf20
	IRECONCILE=0
#ifdef CONFIG_KVM_BOOK3S_PR_POSSIBLE
	IKVM_REAL=1
#endif
INT_DEFINE_END(altivec_unavailable)

EXC_REAL_BEGIN(altivec_unavailable, 0xf20, 0x20)
	GEN_INT_ENTRY altivec_unavailable, virt=0, ool=1
EXC_REAL_END(altivec_unavailable, 0xf20, 0x20)
EXC_VIRT_BEGIN(altivec_unavailable, 0x4f20, 0x20)
	GEN_INT_ENTRY altivec_unavailable, virt=1, ool=1
EXC_VIRT_END(altivec_unavailable, 0x4f20, 0x20)
EXC_COMMON_BEGIN(altivec_unavailable_common)
	GEN_COMMON altivec_unavailable
#ifdef CONFIG_ALTIVEC
BEGIN_FTR_SECTION
	beq	1f
#ifdef CONFIG_PPC_TRANSACTIONAL_MEM
  BEGIN_FTR_SECTION_NESTED(69)
	/* Test if 2 TM state bits are zero.  If non-zero (ie. userspace was in
	 * transaction), go do TM stuff
	 */
	rldicl.	r0, r12, (64-MSR_TS_LG), (64-2)
	bne-	2f
  END_FTR_SECTION_NESTED(CPU_FTR_TM, CPU_FTR_TM, 69)
#endif
	bl	load_up_altivec
	b	fast_interrupt_return
#ifdef CONFIG_PPC_TRANSACTIONAL_MEM
2:	/* User process was in a transaction */
	RECONCILE_IRQ_STATE(r10, r11)
	addi	r3,r1,STACK_FRAME_OVERHEAD
	bl	altivec_unavailable_tm
	b	interrupt_return
#endif
1:
END_FTR_SECTION_IFSET(CPU_FTR_ALTIVEC)
#endif
	RECONCILE_IRQ_STATE(r10, r11)
	addi	r3,r1,STACK_FRAME_OVERHEAD
	bl	altivec_unavailable_exception
	b	interrupt_return

	GEN_KVM altivec_unavailable


/**
 * Interrupt 0xf40 - VSX Unavailable Interrupt.
 * This is a synchronous interrupt in response to
 * executing a VSX instruction with MSR[VSX]=0.
 * Similar to FP unavailable.
 */
INT_DEFINE_BEGIN(vsx_unavailable)
	IVEC=0xf40
	IRECONCILE=0
#ifdef CONFIG_KVM_BOOK3S_PR_POSSIBLE
	IKVM_REAL=1
#endif
INT_DEFINE_END(vsx_unavailable)

EXC_REAL_BEGIN(vsx_unavailable, 0xf40, 0x20)
	GEN_INT_ENTRY vsx_unavailable, virt=0, ool=1
EXC_REAL_END(vsx_unavailable, 0xf40, 0x20)
EXC_VIRT_BEGIN(vsx_unavailable, 0x4f40, 0x20)
	GEN_INT_ENTRY vsx_unavailable, virt=1, ool=1
EXC_VIRT_END(vsx_unavailable, 0x4f40, 0x20)
EXC_COMMON_BEGIN(vsx_unavailable_common)
	GEN_COMMON vsx_unavailable
#ifdef CONFIG_VSX
BEGIN_FTR_SECTION
	beq	1f
#ifdef CONFIG_PPC_TRANSACTIONAL_MEM
  BEGIN_FTR_SECTION_NESTED(69)
	/* Test if 2 TM state bits are zero.  If non-zero (ie. userspace was in
	 * transaction), go do TM stuff
	 */
	rldicl.	r0, r12, (64-MSR_TS_LG), (64-2)
	bne-	2f
  END_FTR_SECTION_NESTED(CPU_FTR_TM, CPU_FTR_TM, 69)
#endif
	b	load_up_vsx
#ifdef CONFIG_PPC_TRANSACTIONAL_MEM
2:	/* User process was in a transaction */
	RECONCILE_IRQ_STATE(r10, r11)
	addi	r3,r1,STACK_FRAME_OVERHEAD
	bl	vsx_unavailable_tm
	b	interrupt_return
#endif
1:
END_FTR_SECTION_IFSET(CPU_FTR_VSX)
#endif
	RECONCILE_IRQ_STATE(r10, r11)
	addi	r3,r1,STACK_FRAME_OVERHEAD
	bl	vsx_unavailable_exception
	b	interrupt_return

	GEN_KVM vsx_unavailable


/**
 * Interrupt 0xf60 - Facility Unavailable Interrupt.
 * This is a synchronous interrupt in response to
 * executing an instruction without access to the facility that can be
 * resolved by the OS (e.g., FSCR, MSR).
 * Similar to FP unavailable.
 */
INT_DEFINE_BEGIN(facility_unavailable)
	IVEC=0xf60
#ifdef CONFIG_KVM_BOOK3S_PR_POSSIBLE
	IKVM_REAL=1
#endif
INT_DEFINE_END(facility_unavailable)

EXC_REAL_BEGIN(facility_unavailable, 0xf60, 0x20)
	GEN_INT_ENTRY facility_unavailable, virt=0, ool=1
EXC_REAL_END(facility_unavailable, 0xf60, 0x20)
EXC_VIRT_BEGIN(facility_unavailable, 0x4f60, 0x20)
	GEN_INT_ENTRY facility_unavailable, virt=1, ool=1
EXC_VIRT_END(facility_unavailable, 0x4f60, 0x20)
EXC_COMMON_BEGIN(facility_unavailable_common)
	GEN_COMMON facility_unavailable
	addi	r3,r1,STACK_FRAME_OVERHEAD
	bl	facility_unavailable_exception
	b	interrupt_return

	GEN_KVM facility_unavailable


/**
 * Interrupt 0xf60 - Hypervisor Facility Unavailable Interrupt.
 * This is a synchronous interrupt in response to
 * executing an instruction without access to the facility that can only
 * be resolved in HV mode (e.g., HFSCR).
 * Similar to FP unavailable.
 */
INT_DEFINE_BEGIN(h_facility_unavailable)
	IVEC=0xf80
	IHSRR=1
	IKVM_REAL=1
	IKVM_VIRT=1
INT_DEFINE_END(h_facility_unavailable)

EXC_REAL_BEGIN(h_facility_unavailable, 0xf80, 0x20)
	GEN_INT_ENTRY h_facility_unavailable, virt=0, ool=1
EXC_REAL_END(h_facility_unavailable, 0xf80, 0x20)
EXC_VIRT_BEGIN(h_facility_unavailable, 0x4f80, 0x20)
	GEN_INT_ENTRY h_facility_unavailable, virt=1, ool=1
EXC_VIRT_END(h_facility_unavailable, 0x4f80, 0x20)
EXC_COMMON_BEGIN(h_facility_unavailable_common)
	GEN_COMMON h_facility_unavailable
	addi	r3,r1,STACK_FRAME_OVERHEAD
	bl	facility_unavailable_exception
	b	interrupt_return

	GEN_KVM h_facility_unavailable


EXC_REAL_NONE(0xfa0, 0x20)
EXC_VIRT_NONE(0x4fa0, 0x20)
EXC_REAL_NONE(0xfc0, 0x20)
EXC_VIRT_NONE(0x4fc0, 0x20)
EXC_REAL_NONE(0xfe0, 0x20)
EXC_VIRT_NONE(0x4fe0, 0x20)

EXC_REAL_NONE(0x1000, 0x100)
EXC_VIRT_NONE(0x5000, 0x100)
EXC_REAL_NONE(0x1100, 0x100)
EXC_VIRT_NONE(0x5100, 0x100)

#ifdef CONFIG_CBE_RAS
INT_DEFINE_BEGIN(cbe_system_error)
	IVEC=0x1200
	IHSRR=1
	IKVM_SKIP=1
	IKVM_REAL=1
INT_DEFINE_END(cbe_system_error)

EXC_REAL_BEGIN(cbe_system_error, 0x1200, 0x100)
	GEN_INT_ENTRY cbe_system_error, virt=0
EXC_REAL_END(cbe_system_error, 0x1200, 0x100)
EXC_VIRT_NONE(0x5200, 0x100)
EXC_COMMON_BEGIN(cbe_system_error_common)
	GEN_COMMON cbe_system_error
	addi	r3,r1,STACK_FRAME_OVERHEAD
	bl	cbe_system_error_exception
	b	interrupt_return

	GEN_KVM cbe_system_error

#else /* CONFIG_CBE_RAS */
EXC_REAL_NONE(0x1200, 0x100)
EXC_VIRT_NONE(0x5200, 0x100)
#endif


INT_DEFINE_BEGIN(instruction_breakpoint)
	IVEC=0x1300
#ifdef CONFIG_KVM_BOOK3S_PR_POSSIBLE
	IKVM_SKIP=1
	IKVM_REAL=1
#endif
INT_DEFINE_END(instruction_breakpoint)

EXC_REAL_BEGIN(instruction_breakpoint, 0x1300, 0x100)
	GEN_INT_ENTRY instruction_breakpoint, virt=0
EXC_REAL_END(instruction_breakpoint, 0x1300, 0x100)
EXC_VIRT_BEGIN(instruction_breakpoint, 0x5300, 0x100)
	GEN_INT_ENTRY instruction_breakpoint, virt=1
EXC_VIRT_END(instruction_breakpoint, 0x5300, 0x100)
EXC_COMMON_BEGIN(instruction_breakpoint_common)
	GEN_COMMON instruction_breakpoint
	addi	r3,r1,STACK_FRAME_OVERHEAD
	bl	instruction_breakpoint_exception
	b	interrupt_return

	GEN_KVM instruction_breakpoint


EXC_REAL_NONE(0x1400, 0x100)
EXC_VIRT_NONE(0x5400, 0x100)

/**
 * Interrupt 0x1500 - Soft Patch Interrupt
 *
 * Handling:
 * This is an implementation specific interrupt which can be used for a
 * range of exceptions.
 *
 * This interrupt handler is unique in that it runs the denormal assist
 * code even for guests (and even in guest context) without going to KVM,
 * for speed. POWER9 does not raise denorm exceptions, so this special case
 * could be phased out in future to reduce special cases.
 */
INT_DEFINE_BEGIN(denorm_exception)
	IVEC=0x1500
	IHSRR=1
	IBRANCH_COMMON=0
	IKVM_REAL=1
INT_DEFINE_END(denorm_exception)

EXC_REAL_BEGIN(denorm_exception, 0x1500, 0x100)
	GEN_INT_ENTRY denorm_exception, virt=0
#ifdef CONFIG_PPC_DENORMALISATION
	andis.	r10,r12,(HSRR1_DENORM)@h /* denorm? */
	bne+	denorm_assist
#endif
	GEN_BRANCH_TO_COMMON denorm_exception, virt=0
EXC_REAL_END(denorm_exception, 0x1500, 0x100)
#ifdef CONFIG_PPC_DENORMALISATION
EXC_VIRT_BEGIN(denorm_exception, 0x5500, 0x100)
	GEN_INT_ENTRY denorm_exception, virt=1
	andis.	r10,r12,(HSRR1_DENORM)@h /* denorm? */
	bne+	denorm_assist
	GEN_BRANCH_TO_COMMON denorm_exception, virt=1
EXC_VIRT_END(denorm_exception, 0x5500, 0x100)
#else
EXC_VIRT_NONE(0x5500, 0x100)
#endif

#ifdef CONFIG_PPC_DENORMALISATION
TRAMP_REAL_BEGIN(denorm_assist)
BEGIN_FTR_SECTION
/*
 * To denormalise we need to move a copy of the register to itself.
 * For POWER6 do that here for all FP regs.
 */
	mfmsr	r10
	ori	r10,r10,(MSR_FP|MSR_FE0|MSR_FE1)
	xori	r10,r10,(MSR_FE0|MSR_FE1)
	mtmsrd	r10
	sync

	.Lreg=0
	.rept 32
	fmr	.Lreg,.Lreg
	.Lreg=.Lreg+1
	.endr

FTR_SECTION_ELSE
/*
 * To denormalise we need to move a copy of the register to itself.
 * For POWER7 do that here for the first 32 VSX registers only.
 */
	mfmsr	r10
	oris	r10,r10,MSR_VSX@h
	mtmsrd	r10
	sync

	.Lreg=0
	.rept 32
	XVCPSGNDP(.Lreg,.Lreg,.Lreg)
	.Lreg=.Lreg+1
	.endr

ALT_FTR_SECTION_END_IFCLR(CPU_FTR_ARCH_206)

BEGIN_FTR_SECTION
	b	denorm_done
END_FTR_SECTION_IFCLR(CPU_FTR_ARCH_207S)
/*
 * To denormalise we need to move a copy of the register to itself.
 * For POWER8 we need to do that for all 64 VSX registers
 */
	.Lreg=32
	.rept 32
	XVCPSGNDP(.Lreg,.Lreg,.Lreg)
	.Lreg=.Lreg+1
	.endr

denorm_done:
	mfspr	r11,SPRN_HSRR0
	subi	r11,r11,4
	mtspr	SPRN_HSRR0,r11
	mtcrf	0x80,r9
	ld	r9,PACA_EXGEN+EX_R9(r13)
BEGIN_FTR_SECTION
	ld	r10,PACA_EXGEN+EX_PPR(r13)
	mtspr	SPRN_PPR,r10
END_FTR_SECTION_IFSET(CPU_FTR_HAS_PPR)
BEGIN_FTR_SECTION
	ld	r10,PACA_EXGEN+EX_CFAR(r13)
	mtspr	SPRN_CFAR,r10
END_FTR_SECTION_IFSET(CPU_FTR_CFAR)
	ld	r10,PACA_EXGEN+EX_R10(r13)
	ld	r11,PACA_EXGEN+EX_R11(r13)
	ld	r12,PACA_EXGEN+EX_R12(r13)
	ld	r13,PACA_EXGEN+EX_R13(r13)
	HRFI_TO_UNKNOWN
	b	.
#endif

EXC_COMMON_BEGIN(denorm_exception_common)
	GEN_COMMON denorm_exception
	addi	r3,r1,STACK_FRAME_OVERHEAD
	bl	unknown_exception
	b	interrupt_return

	GEN_KVM denorm_exception


#ifdef CONFIG_CBE_RAS
INT_DEFINE_BEGIN(cbe_maintenance)
	IVEC=0x1600
	IHSRR=1
	IKVM_SKIP=1
	IKVM_REAL=1
INT_DEFINE_END(cbe_maintenance)

EXC_REAL_BEGIN(cbe_maintenance, 0x1600, 0x100)
	GEN_INT_ENTRY cbe_maintenance, virt=0
EXC_REAL_END(cbe_maintenance, 0x1600, 0x100)
EXC_VIRT_NONE(0x5600, 0x100)
EXC_COMMON_BEGIN(cbe_maintenance_common)
	GEN_COMMON cbe_maintenance
	addi	r3,r1,STACK_FRAME_OVERHEAD
	bl	cbe_maintenance_exception
	b	interrupt_return

	GEN_KVM cbe_maintenance

#else /* CONFIG_CBE_RAS */
EXC_REAL_NONE(0x1600, 0x100)
EXC_VIRT_NONE(0x5600, 0x100)
#endif


INT_DEFINE_BEGIN(altivec_assist)
	IVEC=0x1700
#ifdef CONFIG_KVM_BOOK3S_PR_POSSIBLE
	IKVM_REAL=1
#endif
INT_DEFINE_END(altivec_assist)

EXC_REAL_BEGIN(altivec_assist, 0x1700, 0x100)
	GEN_INT_ENTRY altivec_assist, virt=0
EXC_REAL_END(altivec_assist, 0x1700, 0x100)
EXC_VIRT_BEGIN(altivec_assist, 0x5700, 0x100)
	GEN_INT_ENTRY altivec_assist, virt=1
EXC_VIRT_END(altivec_assist, 0x5700, 0x100)
EXC_COMMON_BEGIN(altivec_assist_common)
	GEN_COMMON altivec_assist
	addi	r3,r1,STACK_FRAME_OVERHEAD
#ifdef CONFIG_ALTIVEC
	bl	altivec_assist_exception
	REST_NVGPRS(r1) /* instruction emulation may change GPRs */
#else
	bl	unknown_exception
#endif
	b	interrupt_return

	GEN_KVM altivec_assist


#ifdef CONFIG_CBE_RAS
INT_DEFINE_BEGIN(cbe_thermal)
	IVEC=0x1800
	IHSRR=1
	IKVM_SKIP=1
	IKVM_REAL=1
INT_DEFINE_END(cbe_thermal)

EXC_REAL_BEGIN(cbe_thermal, 0x1800, 0x100)
	GEN_INT_ENTRY cbe_thermal, virt=0
EXC_REAL_END(cbe_thermal, 0x1800, 0x100)
EXC_VIRT_NONE(0x5800, 0x100)
EXC_COMMON_BEGIN(cbe_thermal_common)
	GEN_COMMON cbe_thermal
	addi	r3,r1,STACK_FRAME_OVERHEAD
	bl	cbe_thermal_exception
	b	interrupt_return

	GEN_KVM cbe_thermal

#else /* CONFIG_CBE_RAS */
EXC_REAL_NONE(0x1800, 0x100)
EXC_VIRT_NONE(0x5800, 0x100)
#endif


#ifdef CONFIG_PPC_WATCHDOG

INT_DEFINE_BEGIN(soft_nmi)
	IVEC=0x900
	ISTACK=0
	IRECONCILE=0	/* Soft-NMI may fire under local_irq_disable */
INT_DEFINE_END(soft_nmi)

/*
 * Branch to soft_nmi_interrupt using the emergency stack. The emergency
 * stack is one that is usable by maskable interrupts so long as MSR_EE
 * remains off. It is used for recovery when something has corrupted the
 * normal kernel stack, for example. The "soft NMI" must not use the process
 * stack because we want irq disabled sections to avoid touching the stack
 * at all (other than PMU interrupts), so use the emergency stack for this,
 * and run it entirely with interrupts hard disabled.
 */
EXC_COMMON_BEGIN(soft_nmi_common)
	mfspr	r11,SPRN_SRR0
	mr	r10,r1
	ld	r1,PACAEMERGSP(r13)
	subi	r1,r1,INT_FRAME_SIZE
	__GEN_COMMON_BODY soft_nmi

	/*
	 * Set IRQS_ALL_DISABLED and save PACAIRQHAPPENED (see
	 * system_reset_common)
	 */
	li	r10,IRQS_ALL_DISABLED
	stb	r10,PACAIRQSOFTMASK(r13)
	lbz	r10,PACAIRQHAPPENED(r13)
	std	r10,_DAR(r1)
	ori	r10,r10,PACA_IRQ_HARD_DIS
	stb	r10,PACAIRQHAPPENED(r13)

	addi	r3,r1,STACK_FRAME_OVERHEAD
	bl	soft_nmi_interrupt

	/* Clear MSR_RI before setting SRR0 and SRR1. */
	li	r9,0
	mtmsrd	r9,1

	/*
	 * Restore soft mask settings.
	 */
	ld	r10,_DAR(r1)
	stb	r10,PACAIRQHAPPENED(r13)
	ld	r10,SOFTE(r1)
	stb	r10,PACAIRQSOFTMASK(r13)

	kuap_restore_amr r10
	EXCEPTION_RESTORE_REGS hsrr=0
	RFI_TO_KERNEL

#endif /* CONFIG_PPC_WATCHDOG */

/*
 * An interrupt came in while soft-disabled. We set paca->irq_happened, then:
 * - If it was a decrementer interrupt, we bump the dec to max and and return.
 * - If it was a doorbell we return immediately since doorbells are edge
 *   triggered and won't automatically refire.
 * - If it was a HMI we return immediately since we handled it in realmode
 *   and it won't refire.
 * - Else it is one of PACA_IRQ_MUST_HARD_MASK, so hard disable and return.
 * This is called with r10 containing the value to OR to the paca field.
 */
.macro MASKED_INTERRUPT hsrr=0
	.if \hsrr
masked_Hinterrupt:
	.else
masked_interrupt:
	.endif
	lbz	r11,PACAIRQHAPPENED(r13)
	or	r11,r11,r10
	stb	r11,PACAIRQHAPPENED(r13)
	cmpwi	r10,PACA_IRQ_DEC
	bne	1f
	lis	r10,0x7fff
	ori	r10,r10,0xffff
	mtspr	SPRN_DEC,r10
#ifdef CONFIG_PPC_WATCHDOG
	b	soft_nmi_common
#else
	b	2f
#endif
1:	andi.	r10,r10,PACA_IRQ_MUST_HARD_MASK
	beq	2f
	xori	r12,r12,MSR_EE	/* clear MSR_EE */
	.if \hsrr
	mtspr	SPRN_HSRR1,r12
	.else
	mtspr	SPRN_SRR1,r12
	.endif
	ori	r11,r11,PACA_IRQ_HARD_DIS
	stb	r11,PACAIRQHAPPENED(r13)
2:	/* done */
	ld	r10,PACA_EXGEN+EX_CTR(r13)
	mtctr	r10
	mtcrf	0x80,r9
	std	r1,PACAR1(r13)
	ld	r9,PACA_EXGEN+EX_R9(r13)
	ld	r10,PACA_EXGEN+EX_R10(r13)
	ld	r11,PACA_EXGEN+EX_R11(r13)
	ld	r12,PACA_EXGEN+EX_R12(r13)
	/* returns to kernel where r13 must be set up, so don't restore it */
	.if \hsrr
	HRFI_TO_KERNEL
	.else
	RFI_TO_KERNEL
	.endif
	b	.
.endm

TRAMP_REAL_BEGIN(stf_barrier_fallback)
	std	r9,PACA_EXRFI+EX_R9(r13)
	std	r10,PACA_EXRFI+EX_R10(r13)
	sync
	ld	r9,PACA_EXRFI+EX_R9(r13)
	ld	r10,PACA_EXRFI+EX_R10(r13)
	ori	31,31,0
	.rept 14
	b	1f
1:
	.endr
	blr

TRAMP_REAL_BEGIN(rfi_flush_fallback)
	SET_SCRATCH0(r13);
	GET_PACA(r13);
	std	r1,PACA_EXRFI+EX_R12(r13)
	ld	r1,PACAKSAVE(r13)
	std	r9,PACA_EXRFI+EX_R9(r13)
	std	r10,PACA_EXRFI+EX_R10(r13)
	std	r11,PACA_EXRFI+EX_R11(r13)
	mfctr	r9
	ld	r10,PACA_RFI_FLUSH_FALLBACK_AREA(r13)
	ld	r11,PACA_L1D_FLUSH_SIZE(r13)
	srdi	r11,r11,(7 + 3) /* 128 byte lines, unrolled 8x */
	mtctr	r11
	DCBT_BOOK3S_STOP_ALL_STREAM_IDS(r11) /* Stop prefetch streams */

	/* order ld/st prior to dcbt stop all streams with flushing */
	sync

	/*
	 * The load adresses are at staggered offsets within cachelines,
	 * which suits some pipelines better (on others it should not
	 * hurt).
	 */
1:
	ld	r11,(0x80 + 8)*0(r10)
	ld	r11,(0x80 + 8)*1(r10)
	ld	r11,(0x80 + 8)*2(r10)
	ld	r11,(0x80 + 8)*3(r10)
	ld	r11,(0x80 + 8)*4(r10)
	ld	r11,(0x80 + 8)*5(r10)
	ld	r11,(0x80 + 8)*6(r10)
	ld	r11,(0x80 + 8)*7(r10)
	addi	r10,r10,0x80*8
	bdnz	1b

	mtctr	r9
	ld	r9,PACA_EXRFI+EX_R9(r13)
	ld	r10,PACA_EXRFI+EX_R10(r13)
	ld	r11,PACA_EXRFI+EX_R11(r13)
	ld	r1,PACA_EXRFI+EX_R12(r13)
	GET_SCRATCH0(r13);
	rfid

TRAMP_REAL_BEGIN(hrfi_flush_fallback)
	SET_SCRATCH0(r13);
	GET_PACA(r13);
	std	r1,PACA_EXRFI+EX_R12(r13)
	ld	r1,PACAKSAVE(r13)
	std	r9,PACA_EXRFI+EX_R9(r13)
	std	r10,PACA_EXRFI+EX_R10(r13)
	std	r11,PACA_EXRFI+EX_R11(r13)
	mfctr	r9
	ld	r10,PACA_RFI_FLUSH_FALLBACK_AREA(r13)
	ld	r11,PACA_L1D_FLUSH_SIZE(r13)
	srdi	r11,r11,(7 + 3) /* 128 byte lines, unrolled 8x */
	mtctr	r11
	DCBT_BOOK3S_STOP_ALL_STREAM_IDS(r11) /* Stop prefetch streams */

	/* order ld/st prior to dcbt stop all streams with flushing */
	sync

	/*
	 * The load adresses are at staggered offsets within cachelines,
	 * which suits some pipelines better (on others it should not
	 * hurt).
	 */
1:
	ld	r11,(0x80 + 8)*0(r10)
	ld	r11,(0x80 + 8)*1(r10)
	ld	r11,(0x80 + 8)*2(r10)
	ld	r11,(0x80 + 8)*3(r10)
	ld	r11,(0x80 + 8)*4(r10)
	ld	r11,(0x80 + 8)*5(r10)
	ld	r11,(0x80 + 8)*6(r10)
	ld	r11,(0x80 + 8)*7(r10)
	addi	r10,r10,0x80*8
	bdnz	1b

	mtctr	r9
	ld	r9,PACA_EXRFI+EX_R9(r13)
	ld	r10,PACA_EXRFI+EX_R10(r13)
	ld	r11,PACA_EXRFI+EX_R11(r13)
	ld	r1,PACA_EXRFI+EX_R12(r13)
	GET_SCRATCH0(r13);
	hrfid

USE_TEXT_SECTION()
	MASKED_INTERRUPT
	MASKED_INTERRUPT hsrr=1

#ifdef CONFIG_KVM_BOOK3S_64_HANDLER
kvmppc_skip_interrupt:
	/*
	 * Here all GPRs are unchanged from when the interrupt happened
	 * except for r13, which is saved in SPRG_SCRATCH0.
	 */
	mfspr	r13, SPRN_SRR0
	addi	r13, r13, 4
	mtspr	SPRN_SRR0, r13
	GET_SCRATCH0(r13)
	RFI_TO_KERNEL
	b	.

kvmppc_skip_Hinterrupt:
	/*
	 * Here all GPRs are unchanged from when the interrupt happened
	 * except for r13, which is saved in SPRG_SCRATCH0.
	 */
	mfspr	r13, SPRN_HSRR0
	addi	r13, r13, 4
	mtspr	SPRN_HSRR0, r13
	GET_SCRATCH0(r13)
	HRFI_TO_KERNEL
	b	.
#endif

	/*
	 * Relocation-on interrupts: A subset of the interrupts can be delivered
	 * with IR=1/DR=1, if AIL==2 and MSR.HV won't be changed by delivering
	 * it.  Addresses are the same as the original interrupt addresses, but
	 * offset by 0xc000000000004000.
	 * It's impossible to receive interrupts below 0x300 via this mechanism.
	 * KVM: None of these traps are from the guest ; anything that escalated
	 * to HV=1 from HV=0 is delivered via real mode handlers.
	 */

	/*
	 * This uses the standard macro, since the original 0x300 vector
	 * only has extra guff for STAB-based processors -- which never
	 * come here.
	 */

EXC_COMMON_BEGIN(ppc64_runlatch_on_trampoline)
	b	__ppc64_runlatch_on

USE_FIXED_SECTION(virt_trampolines)
	/*
	 * The __end_interrupts marker must be past the out-of-line (OOL)
	 * handlers, so that they are copied to real address 0x100 when running
	 * a relocatable kernel. This ensures they can be reached from the short
	 * trampoline handlers (like 0x4f00, 0x4f20, etc.) which branch
	 * directly, without using LOAD_HANDLER().
	 */
	.align	7
	.globl	__end_interrupts
__end_interrupts:
DEFINE_FIXED_SYMBOL(__end_interrupts)

#ifdef CONFIG_PPC_970_NAP
	/*
	 * Called by exception entry code if _TLF_NAPPING was set, this clears
	 * the NAPPING flag, and redirects the exception exit to
	 * power4_fixup_nap_return.
	 */
	.globl power4_fixup_nap
EXC_COMMON_BEGIN(power4_fixup_nap)
	andc	r9,r9,r10
	std	r9,TI_LOCAL_FLAGS(r11)
	LOAD_REG_ADDR(r10, power4_idle_nap_return)
	std	r10,_NIP(r1)
	blr

power4_idle_nap_return:
	blr
#endif

CLOSE_FIXED_SECTION(real_vectors);
CLOSE_FIXED_SECTION(real_trampolines);
CLOSE_FIXED_SECTION(virt_vectors);
CLOSE_FIXED_SECTION(virt_trampolines);

USE_TEXT_SECTION()

/* MSR[RI] should be clear because this uses SRR[01] */
enable_machine_check:
	mflr	r0
	bcl	20,31,$+4
0:	mflr	r3
	addi	r3,r3,(1f - 0b)
	mtspr	SPRN_SRR0,r3
	mfmsr	r3
	ori	r3,r3,MSR_ME
	mtspr	SPRN_SRR1,r3
	RFI_TO_KERNEL
1:	mtlr	r0
	blr

/* MSR[RI] should be clear because this uses SRR[01] */
disable_machine_check:
	mflr	r0
	bcl	20,31,$+4
0:	mflr	r3
	addi	r3,r3,(1f - 0b)
	mtspr	SPRN_SRR0,r3
	mfmsr	r3
	li	r4,MSR_ME
	andc	r3,r3,r4
	mtspr	SPRN_SRR1,r3
	RFI_TO_KERNEL
1:	mtlr	r0
	blr

/*
 * Hash table stuff
 */
	.balign	IFETCH_ALIGN_BYTES
do_hash_page:
#ifdef CONFIG_PPC_BOOK3S_64
	lis	r0,(DSISR_BAD_FAULT_64S | DSISR_DABRMATCH | DSISR_KEYFAULT)@h
	ori	r0,r0,DSISR_BAD_FAULT_64S@l
	and.	r0,r5,r0		/* weird error? */
	bne-	handle_page_fault	/* if not, try to insert a HPTE */
	ld	r11, PACA_THREAD_INFO(r13)
	lwz	r0,TI_PREEMPT(r11)	/* If we're in an "NMI" */
	andis.	r0,r0,NMI_MASK@h	/* (i.e. an irq when soft-disabled) */
	bne	77f			/* then don't call hash_page now */

	/*
	 * r3 contains the trap number
	 * r4 contains the faulting address
	 * r5 contains dsisr
	 * r6 msr
	 *
	 * at return r3 = 0 for success, 1 for page fault, negative for error
	 */
	bl	__hash_page		/* build HPTE if possible */
        cmpdi	r3,0			/* see if __hash_page succeeded */

	/* Success */
	beq	interrupt_return	/* Return from exception on success */

	/* Error */
	blt-	13f

	/* Reload DAR/DSISR into r4/r5 for the DABR check below */
	ld	r4,_DAR(r1)
	ld      r5,_DSISR(r1)
#endif /* CONFIG_PPC_BOOK3S_64 */

/* Here we have a page fault that hash_page can't handle. */
handle_page_fault:
11:	andis.  r0,r5,DSISR_DABRMATCH@h
	bne-    handle_dabr_fault
	addi	r3,r1,STACK_FRAME_OVERHEAD
	bl	do_page_fault
	cmpdi	r3,0
	beq+	interrupt_return
	mr	r5,r3
	addi	r3,r1,STACK_FRAME_OVERHEAD
	ld	r4,_DAR(r1)
	bl	bad_page_fault
	b	interrupt_return

/* We have a data breakpoint exception - handle it */
handle_dabr_fault:
	ld      r4,_DAR(r1)
	ld      r5,_DSISR(r1)
	addi    r3,r1,STACK_FRAME_OVERHEAD
	bl      do_break
	/*
	 * do_break() may have changed the NV GPRS while handling a breakpoint.
	 * If so, we need to restore them with their updated values.
	 */
	REST_NVGPRS(r1)
	b       interrupt_return


#ifdef CONFIG_PPC_BOOK3S_64
/* We have a page fault that hash_page could handle but HV refused
 * the PTE insertion
 */
13:	mr	r5,r3
	addi	r3,r1,STACK_FRAME_OVERHEAD
	ld	r4,_DAR(r1)
	bl	low_hash_fault
	b	interrupt_return
#endif

/*
 * We come here as a result of a DSI at a point where we don't want
 * to call hash_page, such as when we are accessing memory (possibly
 * user memory) inside a PMU interrupt that occurred while interrupts
 * were soft-disabled.  We want to invoke the exception handler for
 * the access, or panic if there isn't a handler.
 */
77:	addi	r3,r1,STACK_FRAME_OVERHEAD
	li	r5,SIGSEGV
	bl	bad_page_fault
	b	interrupt_return<|MERGE_RESOLUTION|>--- conflicted
+++ resolved
@@ -971,10 +971,7 @@
 	ld	r10,SOFTE(r1)
 	stb	r10,PACAIRQSOFTMASK(r13)
 
-<<<<<<< HEAD
-=======
 	kuap_restore_amr r10
->>>>>>> 358c7c61
 	EXCEPTION_RESTORE_REGS
 	RFI_TO_USER_OR_KERNEL
 
