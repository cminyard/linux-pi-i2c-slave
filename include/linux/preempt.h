--- conflicted
+++ resolved
@@ -224,11 +224,7 @@
 
 #define preemptible()	(preempt_count() == 0 && !irqs_disabled())
 
-<<<<<<< HEAD
-#ifdef CONFIG_SMP
-=======
 #if defined(CONFIG_SMP) && defined(CONFIG_PREEMPT_RT_BASE)
->>>>>>> ed1df7e1
 
 extern void migrate_disable(void);
 extern void migrate_enable(void);
@@ -245,13 +241,8 @@
 }
 
 #else
-<<<<<<< HEAD
-#define migrate_disable()		barrier()
-#define migrate_enable()		barrier()
-=======
 #define migrate_disable()		preempt_disable()
 #define migrate_enable()		preempt_enable()
->>>>>>> ed1df7e1
 static inline int __migrate_disabled(struct task_struct *p)
 {
 	return 0;
