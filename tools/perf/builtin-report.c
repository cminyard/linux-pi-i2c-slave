/*
 * builtin-report.c
 *
 * Builtin report command: Analyze the perf.data input file,
 * look up and read DSOs and symbol information and display
 * a histogram of results, along various sorting keys.
 */
#include "builtin.h"

#include "util/util.h"

#include "util/color.h"
#include <linux/list.h>
#include "util/cache.h"
#include <linux/rbtree.h>
#include "util/symbol.h"
#include "util/string.h"
#include "util/callchain.h"
#include "util/strlist.h"

#include "perf.h"
#include "util/header.h"

#include "util/parse-options.h"
#include "util/parse-events.h"

#define SHOW_KERNEL	1
#define SHOW_USER	2
#define SHOW_HV		4

static char		const *input_name = "perf.data";
static char		*vmlinux = NULL;

static char		default_sort_order[] = "comm,dso,symbol";
static char		*sort_order = default_sort_order;
<<<<<<< HEAD
static char		*dso_list_str, *comm_list_str, *sym_list_str;
static struct strlist	*dso_list, *comm_list, *sym_list;
=======
static char		*dso_list_str, *comm_list_str, *sym_list_str,
			*col_width_list_str;
static struct strlist	*dso_list, *comm_list, *sym_list;
static char		*field_sep;
>>>>>>> 9799218a

static int		input;
static int		show_mask = SHOW_KERNEL | SHOW_USER | SHOW_HV;

static int		dump_trace = 0;
#define dprintf(x...)	do { if (dump_trace) printf(x); } while (0)
#define cdprintf(x...)	do { if (dump_trace) color_fprintf(stdout, color, x); } while (0)

static int		verbose;
#define eprintf(x...)	do { if (verbose) fprintf(stderr, x); } while (0)

static int		modules;

static int		full_paths;
static int		show_nr_samples;

static unsigned long	page_size;
static unsigned long	mmap_window = 32;

static char		default_parent_pattern[] = "^sys_|^do_page_fault";
static char		*parent_pattern = default_parent_pattern;
static regex_t		parent_regex;

static int		exclude_other = 1;
static int		callchain;

static u64		sample_type;

static char		callchain_default_opt[] = "fractal,0.5";

static int		callchain;

static
struct callchain_param	callchain_param = {
	.mode	= CHAIN_GRAPH_ABS,
	.min_percent = 0.5
};

static u64		sample_type;

struct ip_event {
	struct perf_event_header header;
	u64 ip;
	u32 pid, tid;
	unsigned char __more_data[];
};

struct mmap_event {
	struct perf_event_header header;
	u32 pid, tid;
	u64 start;
	u64 len;
	u64 pgoff;
	char filename[PATH_MAX];
};

struct comm_event {
	struct perf_event_header header;
	u32 pid, tid;
	char comm[16];
};

struct fork_event {
	struct perf_event_header header;
	u32 pid, ppid;
	u32 tid, ptid;
};

struct lost_event {
	struct perf_event_header header;
	u64 id;
	u64 lost;
};

struct read_event {
	struct perf_event_header header;
	u32 pid,tid;
	u64 value;
	u64 format[3];
};

struct read_event {
	struct perf_event_header header;
	u32 pid,tid;
	u64 value;
	u64 format[3];
};

typedef union event_union {
	struct perf_event_header	header;
	struct ip_event			ip;
	struct mmap_event		mmap;
	struct comm_event		comm;
	struct fork_event		fork;
	struct lost_event		lost;
	struct read_event		read;
} event_t;

static int repsep_fprintf(FILE *fp, const char *fmt, ...)
{
	int n;
	va_list ap;

	va_start(ap, fmt);
	if (!field_sep)
		n = vfprintf(fp, fmt, ap);
	else {
		char *bf = NULL;
		n = vasprintf(&bf, fmt, ap);
		if (n > 0) {
			char *sep = bf;
			while (1) {
				sep = strchr(sep, *field_sep);
				if (sep == NULL)
					break;
				*sep = '.';
			}
		}
		fputs(bf, fp);
		free(bf);
	}
	va_end(ap);
	return n;
}

static LIST_HEAD(dsos);
static struct dso *kernel_dso;
static struct dso *vdso;
static struct dso *hypervisor_dso;

static void dsos__add(struct dso *dso)
{
	list_add_tail(&dso->node, &dsos);
}

static struct dso *dsos__find(const char *name)
{
	struct dso *pos;

	list_for_each_entry(pos, &dsos, node)
		if (strcmp(pos->name, name) == 0)
			return pos;
	return NULL;
}

static struct dso *dsos__findnew(const char *name)
{
	struct dso *dso = dsos__find(name);
	int nr;

	if (dso)
		return dso;

	dso = dso__new(name, 0);
	if (!dso)
		goto out_delete_dso;

	nr = dso__load(dso, NULL, verbose);
	if (nr < 0) {
		eprintf("Failed to open: %s\n", name);
		goto out_delete_dso;
	}
	if (!nr)
		eprintf("No symbols found in: %s, maybe install a debug package?\n", name);

	dsos__add(dso);

	return dso;

out_delete_dso:
	dso__delete(dso);
	return NULL;
}

static void dsos__fprintf(FILE *fp)
{
	struct dso *pos;

	list_for_each_entry(pos, &dsos, node)
		dso__fprintf(pos, fp);
}

static struct symbol *vdso__find_symbol(struct dso *dso, u64 ip)
{
	return dso__find_symbol(dso, ip);
}

static int load_kernel(void)
{
	int err;

	kernel_dso = dso__new("[kernel]", 0);
	if (!kernel_dso)
		return -1;

	err = dso__load_kernel(kernel_dso, vmlinux, NULL, verbose, modules);
	if (err <= 0) {
		dso__delete(kernel_dso);
		kernel_dso = NULL;
	} else
		dsos__add(kernel_dso);

	vdso = dso__new("[vdso]", 0);
	if (!vdso)
		return -1;

	vdso->find_symbol = vdso__find_symbol;

	dsos__add(vdso);

	hypervisor_dso = dso__new("[hypervisor]", 0);
	if (!hypervisor_dso)
		return -1;
	dsos__add(hypervisor_dso);

	return err;
}

static char __cwd[PATH_MAX];
static char *cwd = __cwd;
static int cwdlen;

static int strcommon(const char *pathname)
{
	int n = 0;

	while (n < cwdlen && pathname[n] == cwd[n])
		++n;

	return n;
}

struct map {
	struct list_head node;
	u64	 start;
	u64	 end;
	u64	 pgoff;
	u64	 (*map_ip)(struct map *, u64);
	struct dso	 *dso;
};

static u64 map__map_ip(struct map *map, u64 ip)
{
	return ip - map->start + map->pgoff;
}

static u64 vdso__map_ip(struct map *map __used, u64 ip)
{
	return ip;
}

static inline int is_anon_memory(const char *filename)
{
	return strcmp(filename, "//anon") == 0;
}

static struct map *map__new(struct mmap_event *event)
{
	struct map *self = malloc(sizeof(*self));

	if (self != NULL) {
		const char *filename = event->filename;
		char newfilename[PATH_MAX];
		int anon;

		if (cwd) {
			int n = strcommon(filename);

			if (n == cwdlen) {
				snprintf(newfilename, sizeof(newfilename),
					 ".%s", filename + n);
				filename = newfilename;
			}
		}

		anon = is_anon_memory(filename);

		if (anon) {
			snprintf(newfilename, sizeof(newfilename), "/tmp/perf-%d.map", event->pid);
			filename = newfilename;
		}

		self->start = event->start;
		self->end   = event->start + event->len;
		self->pgoff = event->pgoff;

		self->dso = dsos__findnew(filename);
		if (self->dso == NULL)
			goto out_delete;

		if (self->dso == vdso || anon)
			self->map_ip = vdso__map_ip;
		else
			self->map_ip = map__map_ip;
	}
	return self;
out_delete:
	free(self);
	return NULL;
}

static struct map *map__clone(struct map *self)
{
	struct map *map = malloc(sizeof(*self));

	if (!map)
		return NULL;

	memcpy(map, self, sizeof(*self));

	return map;
}

static int map__overlap(struct map *l, struct map *r)
{
	if (l->start > r->start) {
		struct map *t = l;
		l = r;
		r = t;
	}

	if (l->end > r->start)
		return 1;

	return 0;
}

static size_t map__fprintf(struct map *self, FILE *fp)
{
	return fprintf(fp, " %Lx-%Lx %Lx %s\n",
		       self->start, self->end, self->pgoff, self->dso->name);
}


struct thread {
	struct rb_node	 rb_node;
	struct list_head maps;
	pid_t		 pid;
	char		 *comm;
};

static struct thread *thread__new(pid_t pid)
{
	struct thread *self = malloc(sizeof(*self));

	if (self != NULL) {
		self->pid = pid;
		self->comm = malloc(32);
		if (self->comm)
			snprintf(self->comm, 32, ":%d", self->pid);
		INIT_LIST_HEAD(&self->maps);
	}

	return self;
}

static unsigned int dsos__col_width,
		    comms__col_width,
		    threads__col_width;

static int thread__set_comm(struct thread *self, const char *comm)
{
	if (self->comm)
		free(self->comm);
	self->comm = strdup(comm);
	if (!self->comm)
		return -ENOMEM;

	if (!col_width_list_str && !field_sep &&
	    (!comm_list || strlist__has_entry(comm_list, comm))) {
		unsigned int slen = strlen(comm);
		if (slen > comms__col_width) {
			comms__col_width = slen;
			threads__col_width = slen + 6;
		}
	}

	return 0;
}

static size_t thread__fprintf(struct thread *self, FILE *fp)
{
	struct map *pos;
	size_t ret = fprintf(fp, "Thread %d %s\n", self->pid, self->comm);

	list_for_each_entry(pos, &self->maps, node)
		ret += map__fprintf(pos, fp);

	return ret;
}


static struct rb_root threads;
static struct thread *last_match;

static struct thread *threads__findnew(pid_t pid)
{
	struct rb_node **p = &threads.rb_node;
	struct rb_node *parent = NULL;
	struct thread *th;

	/*
	 * Font-end cache - PID lookups come in blocks,
	 * so most of the time we dont have to look up
	 * the full rbtree:
	 */
	if (last_match && last_match->pid == pid)
		return last_match;

	while (*p != NULL) {
		parent = *p;
		th = rb_entry(parent, struct thread, rb_node);

		if (th->pid == pid) {
			last_match = th;
			return th;
		}

		if (pid < th->pid)
			p = &(*p)->rb_left;
		else
			p = &(*p)->rb_right;
	}

	th = thread__new(pid);
	if (th != NULL) {
		rb_link_node(&th->rb_node, parent, p);
		rb_insert_color(&th->rb_node, &threads);
		last_match = th;
	}

	return th;
}

static void thread__insert_map(struct thread *self, struct map *map)
{
	struct map *pos, *tmp;

	list_for_each_entry_safe(pos, tmp, &self->maps, node) {
		if (map__overlap(pos, map)) {
			if (verbose >= 2) {
				printf("overlapping maps:\n");
				map__fprintf(map, stdout);
				map__fprintf(pos, stdout);
			}

			if (map->start <= pos->start && map->end > pos->start)
				pos->start = map->end;

			if (map->end >= pos->end && map->start < pos->end)
				pos->end = map->start;

			if (verbose >= 2) {
				printf("after collision:\n");
				map__fprintf(pos, stdout);
			}

			if (pos->start >= pos->end) {
				list_del_init(&pos->node);
				free(pos);
			}
		}
	}

	list_add_tail(&map->node, &self->maps);
}

static int thread__fork(struct thread *self, struct thread *parent)
{
	struct map *map;

	if (self->comm)
		free(self->comm);
	self->comm = strdup(parent->comm);
	if (!self->comm)
		return -ENOMEM;

	list_for_each_entry(map, &parent->maps, node) {
		struct map *new = map__clone(map);
		if (!new)
			return -ENOMEM;
		thread__insert_map(self, new);
	}

	return 0;
}

static struct map *thread__find_map(struct thread *self, u64 ip)
{
	struct map *pos;

	if (self == NULL)
		return NULL;

	list_for_each_entry(pos, &self->maps, node)
		if (ip >= pos->start && ip <= pos->end)
			return pos;

	return NULL;
}

static size_t threads__fprintf(FILE *fp)
{
	size_t ret = 0;
	struct rb_node *nd;

	for (nd = rb_first(&threads); nd; nd = rb_next(nd)) {
		struct thread *pos = rb_entry(nd, struct thread, rb_node);

		ret += thread__fprintf(pos, fp);
	}

	return ret;
}

/*
 * histogram, sorted on item, collects counts
 */

static struct rb_root hist;

struct hist_entry {
	struct rb_node		rb_node;

	struct thread		*thread;
	struct map		*map;
	struct dso		*dso;
	struct symbol		*sym;
	struct symbol		*parent;
	u64			ip;
	char			level;
	struct callchain_node	callchain;
	struct rb_root		sorted_chain;

	u64			count;
};

/*
 * configurable sorting bits
 */

struct sort_entry {
	struct list_head list;

	char *header;

	int64_t (*cmp)(struct hist_entry *, struct hist_entry *);
	int64_t (*collapse)(struct hist_entry *, struct hist_entry *);
	size_t	(*print)(FILE *fp, struct hist_entry *, unsigned int width);
	unsigned int *width;
	bool	elide;
};

static int64_t cmp_null(void *l, void *r)
{
	if (!l && !r)
		return 0;
	else if (!l)
		return -1;
	else
		return 1;
}

/* --sort pid */

static int64_t
sort__thread_cmp(struct hist_entry *left, struct hist_entry *right)
{
	return right->thread->pid - left->thread->pid;
}

static size_t
sort__thread_print(FILE *fp, struct hist_entry *self, unsigned int width)
{
	return repsep_fprintf(fp, "%*s:%5d", width - 6,
			      self->thread->comm ?: "", self->thread->pid);
}

static struct sort_entry sort_thread = {
	.header = "Command:  Pid",
	.cmp	= sort__thread_cmp,
	.print	= sort__thread_print,
	.width	= &threads__col_width,
};

/* --sort comm */

static int64_t
sort__comm_cmp(struct hist_entry *left, struct hist_entry *right)
{
	return right->thread->pid - left->thread->pid;
}

static int64_t
sort__comm_collapse(struct hist_entry *left, struct hist_entry *right)
{
	char *comm_l = left->thread->comm;
	char *comm_r = right->thread->comm;

	if (!comm_l || !comm_r)
		return cmp_null(comm_l, comm_r);

	return strcmp(comm_l, comm_r);
}

static size_t
sort__comm_print(FILE *fp, struct hist_entry *self, unsigned int width)
{
	return repsep_fprintf(fp, "%*s", width, self->thread->comm);
}

static struct sort_entry sort_comm = {
	.header		= "Command",
	.cmp		= sort__comm_cmp,
	.collapse	= sort__comm_collapse,
	.print		= sort__comm_print,
	.width		= &comms__col_width,
};

/* --sort dso */

static int64_t
sort__dso_cmp(struct hist_entry *left, struct hist_entry *right)
{
	struct dso *dso_l = left->dso;
	struct dso *dso_r = right->dso;

	if (!dso_l || !dso_r)
		return cmp_null(dso_l, dso_r);

	return strcmp(dso_l->name, dso_r->name);
}

static size_t
sort__dso_print(FILE *fp, struct hist_entry *self, unsigned int width)
{
	if (self->dso)
		return repsep_fprintf(fp, "%-*s", width, self->dso->name);

	return repsep_fprintf(fp, "%*llx", width, (u64)self->ip);
}

static struct sort_entry sort_dso = {
	.header = "Shared Object",
	.cmp	= sort__dso_cmp,
	.print	= sort__dso_print,
	.width	= &dsos__col_width,
};

/* --sort symbol */

static int64_t
sort__sym_cmp(struct hist_entry *left, struct hist_entry *right)
{
	u64 ip_l, ip_r;

	if (left->sym == right->sym)
		return 0;

	ip_l = left->sym ? left->sym->start : left->ip;
	ip_r = right->sym ? right->sym->start : right->ip;

	return (int64_t)(ip_r - ip_l);
}

static size_t
sort__sym_print(FILE *fp, struct hist_entry *self, unsigned int width __used)
{
	size_t ret = 0;

	if (verbose)
		ret += repsep_fprintf(fp, "%#018llx  ", (u64)self->ip);

	ret += repsep_fprintf(fp, "[%c] ", self->level);
	if (self->sym) {
		ret += repsep_fprintf(fp, "%s", self->sym->name);

		if (self->sym->module)
			ret += repsep_fprintf(fp, "\t[%s]",
					     self->sym->module->name);
	} else {
		ret += repsep_fprintf(fp, "%#016llx", (u64)self->ip);
	}

	return ret;
}

static struct sort_entry sort_sym = {
	.header = "Symbol",
	.cmp	= sort__sym_cmp,
	.print	= sort__sym_print,
};

/* --sort parent */

static int64_t
sort__parent_cmp(struct hist_entry *left, struct hist_entry *right)
{
	struct symbol *sym_l = left->parent;
	struct symbol *sym_r = right->parent;

	if (!sym_l || !sym_r)
		return cmp_null(sym_l, sym_r);

	return strcmp(sym_l->name, sym_r->name);
}

static size_t
sort__parent_print(FILE *fp, struct hist_entry *self, unsigned int width)
{
	return repsep_fprintf(fp, "%-*s", width,
			      self->parent ? self->parent->name : "[other]");
}

static unsigned int parent_symbol__col_width;

static struct sort_entry sort_parent = {
	.header = "Parent symbol",
	.cmp	= sort__parent_cmp,
	.print	= sort__parent_print,
	.width	= &parent_symbol__col_width,
};

static int sort__need_collapse = 0;
static int sort__has_parent = 0;

struct sort_dimension {
	char			*name;
	struct sort_entry	*entry;
	int			taken;
};

static struct sort_dimension sort_dimensions[] = {
	{ .name = "pid",	.entry = &sort_thread,	},
	{ .name = "comm",	.entry = &sort_comm,	},
	{ .name = "dso",	.entry = &sort_dso,	},
	{ .name = "symbol",	.entry = &sort_sym,	},
	{ .name = "parent",	.entry = &sort_parent,	},
};

static LIST_HEAD(hist_entry__sort_list);

static int sort_dimension__add(char *tok)
{
	unsigned int i;

	for (i = 0; i < ARRAY_SIZE(sort_dimensions); i++) {
		struct sort_dimension *sd = &sort_dimensions[i];

		if (sd->taken)
			continue;

		if (strncasecmp(tok, sd->name, strlen(tok)))
			continue;

		if (sd->entry->collapse)
			sort__need_collapse = 1;

		if (sd->entry == &sort_parent) {
			int ret = regcomp(&parent_regex, parent_pattern, REG_EXTENDED);
			if (ret) {
				char err[BUFSIZ];

				regerror(ret, &parent_regex, err, sizeof(err));
				fprintf(stderr, "Invalid regex: %s\n%s",
					parent_pattern, err);
				exit(-1);
			}
			sort__has_parent = 1;
		}

		list_add_tail(&sd->entry->list, &hist_entry__sort_list);
		sd->taken = 1;

		return 0;
	}

	return -ESRCH;
}

static int64_t
hist_entry__cmp(struct hist_entry *left, struct hist_entry *right)
{
	struct sort_entry *se;
	int64_t cmp = 0;

	list_for_each_entry(se, &hist_entry__sort_list, list) {
		cmp = se->cmp(left, right);
		if (cmp)
			break;
	}

	return cmp;
}

static int64_t
hist_entry__collapse(struct hist_entry *left, struct hist_entry *right)
{
	struct sort_entry *se;
	int64_t cmp = 0;

	list_for_each_entry(se, &hist_entry__sort_list, list) {
		int64_t (*f)(struct hist_entry *, struct hist_entry *);

		f = se->collapse ?: se->cmp;

		cmp = f(left, right);
		if (cmp)
			break;
	}

	return cmp;
}

static size_t ipchain__fprintf_graph_line(FILE *fp, int depth, int depth_mask)
{
	int i;
	size_t ret = 0;

	ret += fprintf(fp, "%s", "                ");

	for (i = 0; i < depth; i++)
		if (depth_mask & (1 << i))
			ret += fprintf(fp, "|          ");
		else
			ret += fprintf(fp, "           ");

	ret += fprintf(fp, "\n");

	return ret;
}
static size_t
ipchain__fprintf_graph(FILE *fp, struct callchain_list *chain, int depth,
		       int depth_mask, int count, u64 total_samples,
		       int hits)
{
	int i;
	size_t ret = 0;

	ret += fprintf(fp, "%s", "                ");
	for (i = 0; i < depth; i++) {
		if (depth_mask & (1 << i))
			ret += fprintf(fp, "|");
		else
			ret += fprintf(fp, " ");
		if (!count && i == depth - 1) {
			double percent;

			percent = hits * 100.0 / total_samples;
			ret += percent_color_fprintf(fp, "--%2.2f%%-- ", percent);
		} else
			ret += fprintf(fp, "%s", "          ");
	}
	if (chain->sym)
		ret += fprintf(fp, "%s\n", chain->sym->name);
	else
		ret += fprintf(fp, "%p\n", (void *)(long)chain->ip);

	return ret;
}

static size_t
callchain__fprintf_graph(FILE *fp, struct callchain_node *self,
			u64 total_samples, int depth, int depth_mask)
{
	struct rb_node *node, *next;
	struct callchain_node *child;
	struct callchain_list *chain;
	int new_depth_mask = depth_mask;
	u64 new_total;
	size_t ret = 0;
	int i;

	if (callchain_param.mode == CHAIN_GRAPH_REL)
		new_total = self->cumul_hit;
	else
		new_total = total_samples;

	node = rb_first(&self->rb_root);
	while (node) {
		child = rb_entry(node, struct callchain_node, rb_node);

		/*
		 * The depth mask manages the output of pipes that show
		 * the depth. We don't want to keep the pipes of the current
		 * level for the last child of this depth
		 */
		next = rb_next(node);
		if (!next)
			new_depth_mask &= ~(1 << (depth - 1));

		/*
		 * But we keep the older depth mask for the line seperator
		 * to keep the level link until we reach the last child
		 */
		ret += ipchain__fprintf_graph_line(fp, depth, depth_mask);
		i = 0;
		list_for_each_entry(chain, &child->val, list) {
			if (chain->ip >= PERF_CONTEXT_MAX)
				continue;
			ret += ipchain__fprintf_graph(fp, chain, depth,
						      new_depth_mask, i++,
						      new_total,
						      child->cumul_hit);
		}
		ret += callchain__fprintf_graph(fp, child, new_total,
						depth + 1,
						new_depth_mask | (1 << depth));
		node = next;
	}

	return ret;
}

static size_t
callchain__fprintf_flat(FILE *fp, struct callchain_node *self,
			u64 total_samples)
{
	struct callchain_list *chain;
	size_t ret = 0;

	if (!self)
		return 0;

	ret += callchain__fprintf_flat(fp, self->parent, total_samples);


	list_for_each_entry(chain, &self->val, list) {
		if (chain->ip >= PERF_CONTEXT_MAX)
			continue;
		if (chain->sym)
			ret += fprintf(fp, "                %s\n", chain->sym->name);
		else
			ret += fprintf(fp, "                %p\n",
					(void *)(long)chain->ip);
	}

	return ret;
}

static size_t
hist_entry_callchain__fprintf(FILE *fp, struct hist_entry *self,
			      u64 total_samples)
{
	struct rb_node *rb_node;
	struct callchain_node *chain;
	size_t ret = 0;

	rb_node = rb_first(&self->sorted_chain);
	while (rb_node) {
		double percent;

		chain = rb_entry(rb_node, struct callchain_node, rb_node);
		percent = chain->hit * 100.0 / total_samples;
		switch (callchain_param.mode) {
		case CHAIN_FLAT:
			ret += percent_color_fprintf(fp, "           %6.2f%%\n",
						     percent);
			ret += callchain__fprintf_flat(fp, chain, total_samples);
			break;
		case CHAIN_GRAPH_ABS: /* Falldown */
		case CHAIN_GRAPH_REL:
			ret += callchain__fprintf_graph(fp, chain,
							total_samples, 1, 1);
		default:
			break;
		}
		ret += fprintf(fp, "\n");
		rb_node = rb_next(rb_node);
	}

	return ret;
}


static size_t
callchain__fprintf(FILE *fp, struct callchain_node *self, u64 total_samples)
{
	struct callchain_list *chain;
	size_t ret = 0;

	if (!self)
		return 0;

	ret += callchain__fprintf(fp, self->parent, total_samples);


	list_for_each_entry(chain, &self->val, list)
		ret += fprintf(fp, "                %p\n", (void *)chain->ip);

	return ret;
}

static size_t
hist_entry_callchain__fprintf(FILE *fp, struct hist_entry *self,
			      u64 total_samples)
{
	struct rb_node *rb_node;
	struct callchain_node *chain;
	size_t ret = 0;

	rb_node = rb_first(&self->sorted_chain);
	while (rb_node) {
		double percent;

		chain = rb_entry(rb_node, struct callchain_node, rb_node);
		percent = chain->hit * 100.0 / total_samples;
		ret += fprintf(fp, "           %6.2f%%\n", percent);
		ret += callchain__fprintf(fp, chain, total_samples);
		ret += fprintf(fp, "\n");
		rb_node = rb_next(rb_node);
	}

	return ret;
}


static size_t
hist_entry__fprintf(FILE *fp, struct hist_entry *self, u64 total_samples)
{
	struct sort_entry *se;
	size_t ret;

	if (exclude_other && !self->parent)
		return 0;

	if (total_samples)
		ret = percent_color_fprintf(fp,
					    field_sep ? "%.2f" : "   %6.2f%%",
					(self->count * 100.0) / total_samples);
	else
		ret = fprintf(fp, field_sep ? "%lld" : "%12lld ", self->count);

	if (show_nr_samples) {
		if (field_sep)
			fprintf(fp, "%c%lld", *field_sep, self->count);
		else
			fprintf(fp, "%11lld", self->count);
	}

	list_for_each_entry(se, &hist_entry__sort_list, list) {
		if (se->elide)
			continue;

		fprintf(fp, "%s", field_sep ?: "  ");
		ret += se->print(fp, self, se->width ? *se->width : 0);
	}

	ret += fprintf(fp, "\n");

	if (callchain)
		hist_entry_callchain__fprintf(fp, self, total_samples);

	return ret;
}

/*
 *
 */

static void dso__calc_col_width(struct dso *self)
{
	if (!col_width_list_str && !field_sep &&
	    (!dso_list || strlist__has_entry(dso_list, self->name))) {
		unsigned int slen = strlen(self->name);
		if (slen > dsos__col_width)
			dsos__col_width = slen;
	}

	self->slen_calculated = 1;
}

static struct symbol *
resolve_symbol(struct thread *thread, struct map **mapp,
	       struct dso **dsop, u64 *ipp)
{
	struct dso *dso = dsop ? *dsop : NULL;
	struct map *map = mapp ? *mapp : NULL;
	u64 ip = *ipp;

	if (!thread)
		return NULL;

	if (dso)
		goto got_dso;

	if (map)
		goto got_map;

	map = thread__find_map(thread, ip);
	if (map != NULL) {
		/*
		 * We have to do this here as we may have a dso
		 * with no symbol hit that has a name longer than
		 * the ones with symbols sampled.
		 */
		if (!sort_dso.elide && !map->dso->slen_calculated)
			dso__calc_col_width(map->dso);

		if (mapp)
			*mapp = map;
got_map:
		ip = map->map_ip(map, ip);

		dso = map->dso;
	} else {
		/*
		 * If this is outside of all known maps,
		 * and is a negative address, try to look it
		 * up in the kernel dso, as it might be a
		 * vsyscall (which executes in user-mode):
		 */
		if ((long long)ip < 0)
		dso = kernel_dso;
	}
	dprintf(" ...... dso: %s\n", dso ? dso->name : "<not found>");
	dprintf(" ...... map: %Lx -> %Lx\n", *ipp, ip);
	*ipp  = ip;

	if (dsop)
		*dsop = dso;

	if (!dso)
		return NULL;
got_dso:
	return dso->find_symbol(dso, ip);
}

static int call__match(struct symbol *sym)
{
	if (sym->name && !regexec(&parent_regex, sym->name, 0, NULL, 0))
		return 1;

	return 0;
}

static struct symbol **
resolve_callchain(struct thread *thread, struct map *map __used,
		    struct ip_callchain *chain, struct hist_entry *entry)
{
	u64 context = PERF_CONTEXT_MAX;
	struct symbol **syms = NULL;
	unsigned int i;

	if (callchain) {
		syms = calloc(chain->nr, sizeof(*syms));
		if (!syms) {
			fprintf(stderr, "Can't allocate memory for symbols\n");
			exit(-1);
		}
	}

	for (i = 0; i < chain->nr; i++) {
		u64 ip = chain->ips[i];
		struct dso *dso = NULL;
		struct symbol *sym;

		if (ip >= PERF_CONTEXT_MAX) {
			context = ip;
			continue;
		}

		switch (context) {
		case PERF_CONTEXT_HV:
			dso = hypervisor_dso;
			break;
		case PERF_CONTEXT_KERNEL:
			dso = kernel_dso;
			break;
		default:
			break;
		}

		sym = resolve_symbol(thread, NULL, &dso, &ip);

		if (sym) {
			if (sort__has_parent && call__match(sym) &&
			    !entry->parent)
				entry->parent = sym;
			if (!callchain)
				break;
			syms[i] = sym;
		}
	}

	return syms;
}

/*
 * collect histogram counts
 */

static int
hist_entry__add(struct thread *thread, struct map *map, struct dso *dso,
		struct symbol *sym, u64 ip, struct ip_callchain *chain,
		char level, u64 count)
{
	struct rb_node **p = &hist.rb_node;
	struct rb_node *parent = NULL;
	struct hist_entry *he;
	struct symbol **syms = NULL;
	struct hist_entry entry = {
		.thread	= thread,
		.map	= map,
		.dso	= dso,
		.sym	= sym,
		.ip	= ip,
		.level	= level,
		.count	= count,
		.parent = NULL,
		.sorted_chain = RB_ROOT
	};
	int cmp;

	if ((sort__has_parent || callchain) && chain)
		syms = resolve_callchain(thread, map, chain, &entry);

	while (*p != NULL) {
		parent = *p;
		he = rb_entry(parent, struct hist_entry, rb_node);

		cmp = hist_entry__cmp(&entry, he);

		if (!cmp) {
			he->count += count;
<<<<<<< HEAD
			if (callchain)
				append_chain(&he->callchain, chain);
=======
			if (callchain) {
				append_chain(&he->callchain, chain, syms);
				free(syms);
			}
>>>>>>> 9799218a
			return 0;
		}

		if (cmp < 0)
			p = &(*p)->rb_left;
		else
			p = &(*p)->rb_right;
	}

	he = malloc(sizeof(*he));
	if (!he)
		return -ENOMEM;
	*he = entry;
	if (callchain) {
		callchain_init(&he->callchain);
<<<<<<< HEAD
		append_chain(&he->callchain, chain);
=======
		append_chain(&he->callchain, chain, syms);
		free(syms);
>>>>>>> 9799218a
	}
	rb_link_node(&he->rb_node, parent, p);
	rb_insert_color(&he->rb_node, &hist);

	return 0;
}

static void hist_entry__free(struct hist_entry *he)
{
	free(he);
}

/*
 * collapse the histogram
 */

static struct rb_root collapse_hists;

static void collapse__insert_entry(struct hist_entry *he)
{
	struct rb_node **p = &collapse_hists.rb_node;
	struct rb_node *parent = NULL;
	struct hist_entry *iter;
	int64_t cmp;

	while (*p != NULL) {
		parent = *p;
		iter = rb_entry(parent, struct hist_entry, rb_node);

		cmp = hist_entry__collapse(iter, he);

		if (!cmp) {
			iter->count += he->count;
			hist_entry__free(he);
			return;
		}

		if (cmp < 0)
			p = &(*p)->rb_left;
		else
			p = &(*p)->rb_right;
	}

	rb_link_node(&he->rb_node, parent, p);
	rb_insert_color(&he->rb_node, &collapse_hists);
}

static void collapse__resort(void)
{
	struct rb_node *next;
	struct hist_entry *n;

	if (!sort__need_collapse)
		return;

	next = rb_first(&hist);
	while (next) {
		n = rb_entry(next, struct hist_entry, rb_node);
		next = rb_next(&n->rb_node);

		rb_erase(&n->rb_node, &hist);
		collapse__insert_entry(n);
	}
}

/*
 * reverse the map, sort on count.
 */

static struct rb_root output_hists;

static void output__insert_entry(struct hist_entry *he, u64 min_callchain_hits)
{
	struct rb_node **p = &output_hists.rb_node;
	struct rb_node *parent = NULL;
	struct hist_entry *iter;

	if (callchain)
<<<<<<< HEAD
		sort_chain_to_rbtree(&he->sorted_chain, &he->callchain);
=======
		callchain_param.sort(&he->sorted_chain, &he->callchain,
				      min_callchain_hits, &callchain_param);
>>>>>>> 9799218a

	while (*p != NULL) {
		parent = *p;
		iter = rb_entry(parent, struct hist_entry, rb_node);

		if (he->count > iter->count)
			p = &(*p)->rb_left;
		else
			p = &(*p)->rb_right;
	}

	rb_link_node(&he->rb_node, parent, p);
	rb_insert_color(&he->rb_node, &output_hists);
}

static void output__resort(u64 total_samples)
{
	struct rb_node *next;
	struct hist_entry *n;
	struct rb_root *tree = &hist;
	u64 min_callchain_hits;

	min_callchain_hits = total_samples * (callchain_param.min_percent / 100);

	if (sort__need_collapse)
		tree = &collapse_hists;

	next = rb_first(tree);

	while (next) {
		n = rb_entry(next, struct hist_entry, rb_node);
		next = rb_next(&n->rb_node);

		rb_erase(&n->rb_node, tree);
		output__insert_entry(n, min_callchain_hits);
	}
}

static size_t output__fprintf(FILE *fp, u64 total_samples)
{
	struct hist_entry *pos;
	struct sort_entry *se;
	struct rb_node *nd;
	size_t ret = 0;
	unsigned int width;
	char *col_width = col_width_list_str;

	fprintf(fp, "# Samples: %Ld\n", (u64)total_samples);
	fprintf(fp, "#\n");

	fprintf(fp, "# Overhead");
	if (show_nr_samples) {
		if (field_sep)
			fprintf(fp, "%cSamples", *field_sep);
		else
			fputs("  Samples  ", fp);
	}
	list_for_each_entry(se, &hist_entry__sort_list, list) {
		if (se->elide)
			continue;
		if (field_sep) {
			fprintf(fp, "%c%s", *field_sep, se->header);
			continue;
		}
		width = strlen(se->header);
		if (se->width) {
			if (col_width_list_str) {
				if (col_width) {
					*se->width = atoi(col_width);
					col_width = strchr(col_width, ',');
					if (col_width)
						++col_width;
				}
			}
			width = *se->width = max(*se->width, width);
		}
		fprintf(fp, "  %*s", width, se->header);
	}
	fprintf(fp, "\n");

	if (field_sep)
		goto print_entries;

	fprintf(fp, "# ........");
	if (show_nr_samples)
		fprintf(fp, " ..........");
	list_for_each_entry(se, &hist_entry__sort_list, list) {
		unsigned int i;

		if (se->elide)
			continue;

		fprintf(fp, "  ");
		if (se->width)
			width = *se->width;
		else
			width = strlen(se->header);
		for (i = 0; i < width; i++)
			fprintf(fp, ".");
	}
	fprintf(fp, "\n");

	fprintf(fp, "#\n");

print_entries:
	for (nd = rb_first(&output_hists); nd; nd = rb_next(nd)) {
		pos = rb_entry(nd, struct hist_entry, rb_node);
		ret += hist_entry__fprintf(fp, pos, total_samples);
	}

	if (sort_order == default_sort_order &&
			parent_pattern == default_parent_pattern) {
		fprintf(fp, "#\n");
		fprintf(fp, "# (For a higher level overview, try: perf report --sort comm,dso)\n");
		fprintf(fp, "#\n");
	}
	fprintf(fp, "\n");

	return ret;
}

static void register_idle_thread(void)
{
	struct thread *thread = threads__findnew(0);

	if (thread == NULL ||
			thread__set_comm(thread, "[idle]")) {
		fprintf(stderr, "problem inserting idle task.\n");
		exit(-1);
	}
}

static unsigned long total = 0,
		     total_mmap = 0,
		     total_comm = 0,
		     total_fork = 0,
		     total_unknown = 0,
		     total_lost = 0;

static int validate_chain(struct ip_callchain *chain, event_t *event)
{
	unsigned int chain_size;

	chain_size = event->header.size;
	chain_size -= (unsigned long)&event->ip.__more_data - (unsigned long)event;

	if (chain->nr*sizeof(u64) > chain_size)
		return -1;

	return 0;
}

static int
process_sample_event(event_t *event, unsigned long offset, unsigned long head)
{
	char level;
	int show = 0;
	struct dso *dso = NULL;
	struct thread *thread = threads__findnew(event->ip.pid);
	u64 ip = event->ip.ip;
	u64 period = 1;
	struct map *map = NULL;
	void *more_data = event->ip.__more_data;
	struct ip_callchain *chain = NULL;
	int cpumode;

	if (sample_type & PERF_SAMPLE_PERIOD) {
		period = *(u64 *)more_data;
		more_data += sizeof(u64);
	}

	dprintf("%p [%p]: PERF_EVENT_SAMPLE (IP, %d): %d: %p period: %Ld\n",
		(void *)(offset + head),
		(void *)(long)(event->header.size),
		event->header.misc,
		event->ip.pid,
		(void *)(long)ip,
		(long long)period);

	if (sample_type & PERF_SAMPLE_CALLCHAIN) {
<<<<<<< HEAD
		int i;
=======
		unsigned int i;
>>>>>>> 9799218a

		chain = (void *)more_data;

		dprintf("... chain: nr:%Lu\n", chain->nr);

		if (validate_chain(chain, event) < 0) {
			eprintf("call-chain problem with event, skipping it.\n");
			return 0;
		}

		if (dump_trace) {
			for (i = 0; i < chain->nr; i++)
				dprintf("..... %2d: %016Lx\n", i, chain->ips[i]);
		}
	}

	dprintf(" ... thread: %s:%d\n", thread->comm, thread->pid);

	if (thread == NULL) {
		eprintf("problem processing %d event, skipping it.\n",
			event->header.type);
		return -1;
	}

	if (comm_list && !strlist__has_entry(comm_list, thread->comm))
		return 0;

<<<<<<< HEAD
	if (event->header.misc & PERF_EVENT_MISC_KERNEL) {
=======
	cpumode = event->header.misc & PERF_EVENT_MISC_CPUMODE_MASK;

	if (cpumode == PERF_EVENT_MISC_KERNEL) {
>>>>>>> 9799218a
		show = SHOW_KERNEL;
		level = 'k';

		dso = kernel_dso;

		dprintf(" ...... dso: %s\n", dso->name);

	} else if (cpumode == PERF_EVENT_MISC_USER) {

		show = SHOW_USER;
		level = '.';

	} else {
		show = SHOW_HV;
		level = 'H';

		dso = hypervisor_dso;

		dprintf(" ...... dso: [hypervisor]\n");
	}

	if (show & show_mask) {
		struct symbol *sym = resolve_symbol(thread, &map, &dso, &ip);

		if (dso_list && dso && dso->name && !strlist__has_entry(dso_list, dso->name))
			return 0;

		if (sym_list && sym && !strlist__has_entry(sym_list, sym->name))
			return 0;

		if (hist_entry__add(thread, map, dso, sym, ip, chain, level, period)) {
			eprintf("problem incrementing symbol count, skipping event\n");
			return -1;
		}
	}
	total += period;

	return 0;
}

static int
process_mmap_event(event_t *event, unsigned long offset, unsigned long head)
{
	struct thread *thread = threads__findnew(event->mmap.pid);
	struct map *map = map__new(&event->mmap);

	dprintf("%p [%p]: PERF_EVENT_MMAP %d: [%p(%p) @ %p]: %s\n",
		(void *)(offset + head),
		(void *)(long)(event->header.size),
		event->mmap.pid,
		(void *)(long)event->mmap.start,
		(void *)(long)event->mmap.len,
		(void *)(long)event->mmap.pgoff,
		event->mmap.filename);

	if (thread == NULL || map == NULL) {
		dprintf("problem processing PERF_EVENT_MMAP, skipping event.\n");
		return 0;
	}

	thread__insert_map(thread, map);
	total_mmap++;

	return 0;
}

static int
process_comm_event(event_t *event, unsigned long offset, unsigned long head)
{
	struct thread *thread = threads__findnew(event->comm.pid);

	dprintf("%p [%p]: PERF_EVENT_COMM: %s:%d\n",
		(void *)(offset + head),
		(void *)(long)(event->header.size),
		event->comm.comm, event->comm.pid);

	if (thread == NULL ||
	    thread__set_comm(thread, event->comm.comm)) {
		dprintf("problem processing PERF_EVENT_COMM, skipping event.\n");
		return -1;
	}
	total_comm++;

	return 0;
}

static int
process_task_event(event_t *event, unsigned long offset, unsigned long head)
{
	struct thread *thread = threads__findnew(event->fork.pid);
	struct thread *parent = threads__findnew(event->fork.ppid);

	dprintf("%p [%p]: PERF_EVENT_%s: (%d:%d):(%d:%d)\n",
		(void *)(offset + head),
		(void *)(long)(event->header.size),
		event->header.type == PERF_EVENT_FORK ? "FORK" : "EXIT",
		event->fork.pid, event->fork.tid,
		event->fork.ppid, event->fork.ptid);

	/*
	 * A thread clone will have the same PID for both
	 * parent and child.
	 */
	if (thread == parent)
		return 0;

	if (event->header.type == PERF_EVENT_EXIT)
		return 0;

	if (!thread || !parent || thread__fork(thread, parent)) {
		dprintf("problem processing PERF_EVENT_FORK, skipping event.\n");
		return -1;
	}
	total_fork++;

	return 0;
}

static int
process_lost_event(event_t *event, unsigned long offset, unsigned long head)
{
	dprintf("%p [%p]: PERF_EVENT_LOST: id:%Ld: lost:%Ld\n",
		(void *)(offset + head),
		(void *)(long)(event->header.size),
		event->lost.id,
		event->lost.lost);

	total_lost += event->lost.lost;

	return 0;
}

static void trace_event(event_t *event)
{
	unsigned char *raw_event = (void *)event;
	char *color = PERF_COLOR_BLUE;
	int i, j;

	if (!dump_trace)
		return;

	dprintf(".");
	cdprintf("\n. ... raw event: size %d bytes\n", event->header.size);

	for (i = 0; i < event->header.size; i++) {
		if ((i & 15) == 0) {
			dprintf(".");
			cdprintf("  %04x: ", i);
		}

		cdprintf(" %02x", raw_event[i]);

		if (((i & 15) == 15) || i == event->header.size-1) {
			cdprintf("  ");
			for (j = 0; j < 15-(i & 15); j++)
				cdprintf("   ");
			for (j = 0; j < (i & 15); j++) {
				if (isprint(raw_event[i-15+j]))
					cdprintf("%c", raw_event[i-15+j]);
				else
					cdprintf(".");
			}
			cdprintf("\n");
		}
	}
	dprintf(".\n");
}

static int
process_read_event(event_t *event, unsigned long offset, unsigned long head)
{
	dprintf("%p [%p]: PERF_EVENT_READ: %d %d %Lu\n",
			(void *)(offset + head),
			(void *)(long)(event->header.size),
			event->read.pid,
			event->read.tid,
			event->read.value);

	return 0;
}

static int
process_event(event_t *event, unsigned long offset, unsigned long head)
{
	trace_event(event);

	switch (event->header.type) {
	case PERF_EVENT_SAMPLE:
		return process_sample_event(event, offset, head);

	case PERF_EVENT_MMAP:
		return process_mmap_event(event, offset, head);

	case PERF_EVENT_COMM:
		return process_comm_event(event, offset, head);

	case PERF_EVENT_FORK:
	case PERF_EVENT_EXIT:
		return process_task_event(event, offset, head);

	case PERF_EVENT_LOST:
		return process_lost_event(event, offset, head);

	case PERF_EVENT_READ:
		return process_read_event(event, offset, head);

	/*
	 * We dont process them right now but they are fine:
	 */

	case PERF_EVENT_THROTTLE:
	case PERF_EVENT_UNTHROTTLE:
		return 0;

	default:
		return -1;
	}

	return 0;
}

static struct perf_header	*header;

static u64 perf_header__sample_type(void)
{
	u64 sample_type = 0;
	int i;

	for (i = 0; i < header->attrs; i++) {
		struct perf_header_attr *attr = header->attr[i];

		if (!sample_type)
			sample_type = attr->attr.sample_type;
		else if (sample_type != attr->attr.sample_type)
			die("non matching sample_type");
	}

	return sample_type;
}

static int __cmd_report(void)
{
	int ret, rc = EXIT_FAILURE;
	unsigned long offset = 0;
	unsigned long head, shift;
	struct stat stat;
	event_t *event;
	uint32_t size;
	char *buf;

	register_idle_thread();

	input = open(input_name, O_RDONLY);
	if (input < 0) {
		fprintf(stderr, " failed to open file: %s", input_name);
		if (!strcmp(input_name, "perf.data"))
			fprintf(stderr, "  (try 'perf record' first)");
		fprintf(stderr, "\n");
		exit(-1);
	}

	ret = fstat(input, &stat);
	if (ret < 0) {
		perror("failed to stat file");
		exit(-1);
	}

	if (!stat.st_size) {
		fprintf(stderr, "zero-sized file, nothing to do!\n");
		exit(0);
	}

	header = perf_header__read(input);
	head = header->data_offset;

	sample_type = perf_header__sample_type();

<<<<<<< HEAD
	if (sort__has_parent && !(sample_type & PERF_SAMPLE_CALLCHAIN)) {
		fprintf(stderr, "selected --sort parent, but no callchain data\n");
		exit(-1);
=======
	if (!(sample_type & PERF_SAMPLE_CALLCHAIN)) {
		if (sort__has_parent) {
			fprintf(stderr, "selected --sort parent, but no"
					" callchain data. Did you call"
					" perf record without -g?\n");
			exit(-1);
		}
		if (callchain) {
			fprintf(stderr, "selected -c but no callchain data."
					" Did you call perf record without"
					" -g?\n");
			exit(-1);
		}
>>>>>>> 9799218a
	}

	if (load_kernel() < 0) {
		perror("failed to load kernel symbols");
		return EXIT_FAILURE;
	}

	if (!full_paths) {
		if (getcwd(__cwd, sizeof(__cwd)) == NULL) {
			perror("failed to get the current directory");
			return EXIT_FAILURE;
		}
		cwdlen = strlen(cwd);
	} else {
		cwd = NULL;
		cwdlen = 0;
	}

	shift = page_size * (head / page_size);
	offset += shift;
	head -= shift;

remap:
	buf = (char *)mmap(NULL, page_size * mmap_window, PROT_READ,
			   MAP_SHARED, input, offset);
	if (buf == MAP_FAILED) {
		perror("failed to mmap file");
		exit(-1);
	}

more:
	event = (event_t *)(buf + head);

	size = event->header.size;
	if (!size)
		size = 8;

	if (head + event->header.size >= page_size * mmap_window) {
		int ret;

		shift = page_size * (head / page_size);

		ret = munmap(buf, page_size * mmap_window);
		assert(ret == 0);

		offset += shift;
		head -= shift;
		goto remap;
	}

	size = event->header.size;

	dprintf("\n%p [%p]: event: %d\n",
			(void *)(offset + head),
			(void *)(long)event->header.size,
			event->header.type);

	if (!size || process_event(event, offset, head) < 0) {

		dprintf("%p [%p]: skipping unknown header type: %d\n",
			(void *)(offset + head),
			(void *)(long)(event->header.size),
			event->header.type);

		total_unknown++;

		/*
		 * assume we lost track of the stream, check alignment, and
		 * increment a single u64 in the hope to catch on again 'soon'.
		 */

		if (unlikely(head & 7))
			head &= ~7ULL;

		size = 8;
	}

	head += size;

	if (offset + head >= header->data_offset + header->data_size)
		goto done;

	if (offset + head < (unsigned long)stat.st_size)
		goto more;

done:
	rc = EXIT_SUCCESS;
	close(input);

	dprintf("      IP events: %10ld\n", total);
	dprintf("    mmap events: %10ld\n", total_mmap);
	dprintf("    comm events: %10ld\n", total_comm);
	dprintf("    fork events: %10ld\n", total_fork);
	dprintf("    lost events: %10ld\n", total_lost);
	dprintf(" unknown events: %10ld\n", total_unknown);

	if (dump_trace)
		return 0;

	if (verbose >= 3)
		threads__fprintf(stdout);

	if (verbose >= 2)
		dsos__fprintf(stdout);

	collapse__resort();
	output__resort(total);
	output__fprintf(stdout, total);

	return rc;
}

static int
parse_callchain_opt(const struct option *opt __used, const char *arg,
		    int unset __used)
{
	char *tok;
	char *endptr;

	callchain = 1;

	if (!arg)
		return 0;

	tok = strtok((char *)arg, ",");
	if (!tok)
		return -1;

	/* get the output mode */
	if (!strncmp(tok, "graph", strlen(arg)))
		callchain_param.mode = CHAIN_GRAPH_ABS;

	else if (!strncmp(tok, "flat", strlen(arg)))
		callchain_param.mode = CHAIN_FLAT;

	else if (!strncmp(tok, "fractal", strlen(arg)))
		callchain_param.mode = CHAIN_GRAPH_REL;

	else
		return -1;

	/* get the min percentage */
	tok = strtok(NULL, ",");
	if (!tok)
		goto setup;

	callchain_param.min_percent = strtod(tok, &endptr);
	if (tok == endptr)
		return -1;

setup:
	if (register_callchain_param(&callchain_param) < 0) {
		fprintf(stderr, "Can't register callchain params\n");
		return -1;
	}
	return 0;
}

static const char * const report_usage[] = {
	"perf report [<options>] <command>",
	NULL
};

static const struct option options[] = {
	OPT_STRING('i', "input", &input_name, "file",
		    "input file name"),
	OPT_BOOLEAN('v', "verbose", &verbose,
		    "be more verbose (show symbol address, etc)"),
	OPT_BOOLEAN('D', "dump-raw-trace", &dump_trace,
		    "dump raw trace in ASCII"),
	OPT_STRING('k', "vmlinux", &vmlinux, "file", "vmlinux pathname"),
	OPT_BOOLEAN('m', "modules", &modules,
		    "load module symbols - WARNING: use only with -k and LIVE kernel"),
	OPT_BOOLEAN('n', "show-nr-samples", &show_nr_samples,
		    "Show a column with the number of samples"),
	OPT_STRING('s', "sort", &sort_order, "key[,key2...]",
		   "sort by key(s): pid, comm, dso, symbol, parent"),
	OPT_BOOLEAN('P', "full-paths", &full_paths,
		    "Don't shorten the pathnames taking into account the cwd"),
	OPT_STRING('p', "parent", &parent_pattern, "regex",
		   "regex filter to identify parent, see: '--sort parent'"),
	OPT_BOOLEAN('x', "exclude-other", &exclude_other,
		    "Only display entries with parent-match"),
<<<<<<< HEAD
	OPT_BOOLEAN('c', "callchain", &callchain, "Display callchains"),
=======
	OPT_CALLBACK_DEFAULT('g', "call-graph", NULL, "output_type,min_percent",
		     "Display callchains using output_type and min percent threshold. "
		     "Default: fractal,0.5", &parse_callchain_opt, callchain_default_opt),
>>>>>>> 9799218a
	OPT_STRING('d', "dsos", &dso_list_str, "dso[,dso...]",
		   "only consider symbols in these dsos"),
	OPT_STRING('C', "comms", &comm_list_str, "comm[,comm...]",
		   "only consider symbols in these comms"),
	OPT_STRING('S', "symbols", &sym_list_str, "symbol[,symbol...]",
		   "only consider these symbols"),
<<<<<<< HEAD
=======
	OPT_STRING('w', "column-widths", &col_width_list_str,
		   "width[,width...]",
		   "don't try to adjust column width, use these fixed values"),
	OPT_STRING('t', "field-separator", &field_sep, "separator",
		   "separator for columns, no spaces will be added between "
		   "columns '.' is reserved."),
>>>>>>> 9799218a
	OPT_END()
};

static void setup_sorting(void)
{
	char *tmp, *tok, *str = strdup(sort_order);

	for (tok = strtok_r(str, ", ", &tmp);
			tok; tok = strtok_r(NULL, ", ", &tmp)) {
		if (sort_dimension__add(tok) < 0) {
			error("Unknown --sort key: `%s'", tok);
			usage_with_options(report_usage, options);
		}
	}

	free(str);
}

static void setup_list(struct strlist **list, const char *list_str,
<<<<<<< HEAD
		       const char *list_name)
=======
		       struct sort_entry *se, const char *list_name,
		       FILE *fp)
>>>>>>> 9799218a
{
	if (list_str) {
		*list = strlist__new(true, list_str);
		if (!*list) {
			fprintf(stderr, "problems parsing %s list\n",
				list_name);
			exit(129);
		}
<<<<<<< HEAD
	}
}

int cmd_report(int argc, const char **argv, const char *prefix)
=======
		if (strlist__nr_entries(*list) == 1) {
			fprintf(fp, "# %s: %s\n", list_name,
				strlist__entry(*list, 0)->s);
			se->elide = true;
		}
	}
}

int cmd_report(int argc, const char **argv, const char *prefix __used)
>>>>>>> 9799218a
{
	symbol__init();

	page_size = getpagesize();

	argc = parse_options(argc, argv, options, report_usage, 0);

	setup_sorting();

	if (parent_pattern != default_parent_pattern) {
		sort_dimension__add("parent");
		sort_parent.elide = 1;
	} else
		exclude_other = 0;

	/*
	 * Any (unrecognized) arguments left?
	 */
	if (argc)
		usage_with_options(report_usage, options);

	setup_list(&dso_list, dso_list_str, "dso");
	setup_list(&comm_list, comm_list_str, "comm");
	setup_list(&sym_list, sym_list_str, "symbol");

	setup_pager();

	setup_list(&dso_list, dso_list_str, &sort_dso, "dso", stdout);
	setup_list(&comm_list, comm_list_str, &sort_comm, "comm", stdout);
	setup_list(&sym_list, sym_list_str, &sort_sym, "symbol", stdout);

	if (field_sep && *field_sep == '.') {
		fputs("'.' is the only non valid --field-separator argument\n",
		      stderr);
		exit(129);
	}

	return __cmd_report();
}<|MERGE_RESOLUTION|>--- conflicted
+++ resolved
@@ -33,15 +33,10 @@
 
 static char		default_sort_order[] = "comm,dso,symbol";
 static char		*sort_order = default_sort_order;
-<<<<<<< HEAD
-static char		*dso_list_str, *comm_list_str, *sym_list_str;
-static struct strlist	*dso_list, *comm_list, *sym_list;
-=======
 static char		*dso_list_str, *comm_list_str, *sym_list_str,
 			*col_width_list_str;
 static struct strlist	*dso_list, *comm_list, *sym_list;
 static char		*field_sep;
->>>>>>> 9799218a
 
 static int		input;
 static int		show_mask = SHOW_KERNEL | SHOW_USER | SHOW_HV;
@@ -66,9 +61,6 @@
 static regex_t		parent_regex;
 
 static int		exclude_other = 1;
-static int		callchain;
-
-static u64		sample_type;
 
 static char		callchain_default_opt[] = "fractal,0.5";
 
@@ -114,13 +106,6 @@
 	struct perf_event_header header;
 	u64 id;
 	u64 lost;
-};
-
-struct read_event {
-	struct perf_event_header header;
-	u32 pid,tid;
-	u64 value;
-	u64 format[3];
 };
 
 struct read_event {
@@ -1009,48 +994,6 @@
 		default:
 			break;
 		}
-		ret += fprintf(fp, "\n");
-		rb_node = rb_next(rb_node);
-	}
-
-	return ret;
-}
-
-
-static size_t
-callchain__fprintf(FILE *fp, struct callchain_node *self, u64 total_samples)
-{
-	struct callchain_list *chain;
-	size_t ret = 0;
-
-	if (!self)
-		return 0;
-
-	ret += callchain__fprintf(fp, self->parent, total_samples);
-
-
-	list_for_each_entry(chain, &self->val, list)
-		ret += fprintf(fp, "                %p\n", (void *)chain->ip);
-
-	return ret;
-}
-
-static size_t
-hist_entry_callchain__fprintf(FILE *fp, struct hist_entry *self,
-			      u64 total_samples)
-{
-	struct rb_node *rb_node;
-	struct callchain_node *chain;
-	size_t ret = 0;
-
-	rb_node = rb_first(&self->sorted_chain);
-	while (rb_node) {
-		double percent;
-
-		chain = rb_entry(rb_node, struct callchain_node, rb_node);
-		percent = chain->hit * 100.0 / total_samples;
-		ret += fprintf(fp, "           %6.2f%%\n", percent);
-		ret += callchain__fprintf(fp, chain, total_samples);
 		ret += fprintf(fp, "\n");
 		rb_node = rb_next(rb_node);
 	}
@@ -1267,15 +1210,10 @@
 
 		if (!cmp) {
 			he->count += count;
-<<<<<<< HEAD
-			if (callchain)
-				append_chain(&he->callchain, chain);
-=======
 			if (callchain) {
 				append_chain(&he->callchain, chain, syms);
 				free(syms);
 			}
->>>>>>> 9799218a
 			return 0;
 		}
 
@@ -1291,12 +1229,8 @@
 	*he = entry;
 	if (callchain) {
 		callchain_init(&he->callchain);
-<<<<<<< HEAD
-		append_chain(&he->callchain, chain);
-=======
 		append_chain(&he->callchain, chain, syms);
 		free(syms);
->>>>>>> 9799218a
 	}
 	rb_link_node(&he->rb_node, parent, p);
 	rb_insert_color(&he->rb_node, &hist);
@@ -1375,12 +1309,8 @@
 	struct hist_entry *iter;
 
 	if (callchain)
-<<<<<<< HEAD
-		sort_chain_to_rbtree(&he->sorted_chain, &he->callchain);
-=======
 		callchain_param.sort(&he->sorted_chain, &he->callchain,
 				      min_callchain_hits, &callchain_param);
->>>>>>> 9799218a
 
 	while (*p != NULL) {
 		parent = *p;
@@ -1561,11 +1491,7 @@
 		(long long)period);
 
 	if (sample_type & PERF_SAMPLE_CALLCHAIN) {
-<<<<<<< HEAD
-		int i;
-=======
 		unsigned int i;
->>>>>>> 9799218a
 
 		chain = (void *)more_data;
 
@@ -1593,13 +1519,9 @@
 	if (comm_list && !strlist__has_entry(comm_list, thread->comm))
 		return 0;
 
-<<<<<<< HEAD
-	if (event->header.misc & PERF_EVENT_MISC_KERNEL) {
-=======
 	cpumode = event->header.misc & PERF_EVENT_MISC_CPUMODE_MASK;
 
 	if (cpumode == PERF_EVENT_MISC_KERNEL) {
->>>>>>> 9799218a
 		show = SHOW_KERNEL;
 		level = 'k';
 
@@ -1877,11 +1799,6 @@
 
 	sample_type = perf_header__sample_type();
 
-<<<<<<< HEAD
-	if (sort__has_parent && !(sample_type & PERF_SAMPLE_CALLCHAIN)) {
-		fprintf(stderr, "selected --sort parent, but no callchain data\n");
-		exit(-1);
-=======
 	if (!(sample_type & PERF_SAMPLE_CALLCHAIN)) {
 		if (sort__has_parent) {
 			fprintf(stderr, "selected --sort parent, but no"
@@ -1895,7 +1812,6 @@
 					" -g?\n");
 			exit(-1);
 		}
->>>>>>> 9799218a
 	}
 
 	if (load_kernel() < 0) {
@@ -2079,28 +1995,21 @@
 		   "regex filter to identify parent, see: '--sort parent'"),
 	OPT_BOOLEAN('x', "exclude-other", &exclude_other,
 		    "Only display entries with parent-match"),
-<<<<<<< HEAD
-	OPT_BOOLEAN('c', "callchain", &callchain, "Display callchains"),
-=======
 	OPT_CALLBACK_DEFAULT('g', "call-graph", NULL, "output_type,min_percent",
 		     "Display callchains using output_type and min percent threshold. "
 		     "Default: fractal,0.5", &parse_callchain_opt, callchain_default_opt),
->>>>>>> 9799218a
 	OPT_STRING('d', "dsos", &dso_list_str, "dso[,dso...]",
 		   "only consider symbols in these dsos"),
 	OPT_STRING('C', "comms", &comm_list_str, "comm[,comm...]",
 		   "only consider symbols in these comms"),
 	OPT_STRING('S', "symbols", &sym_list_str, "symbol[,symbol...]",
 		   "only consider these symbols"),
-<<<<<<< HEAD
-=======
 	OPT_STRING('w', "column-widths", &col_width_list_str,
 		   "width[,width...]",
 		   "don't try to adjust column width, use these fixed values"),
 	OPT_STRING('t', "field-separator", &field_sep, "separator",
 		   "separator for columns, no spaces will be added between "
 		   "columns '.' is reserved."),
->>>>>>> 9799218a
 	OPT_END()
 };
 
@@ -2120,12 +2029,8 @@
 }
 
 static void setup_list(struct strlist **list, const char *list_str,
-<<<<<<< HEAD
-		       const char *list_name)
-=======
 		       struct sort_entry *se, const char *list_name,
 		       FILE *fp)
->>>>>>> 9799218a
 {
 	if (list_str) {
 		*list = strlist__new(true, list_str);
@@ -2134,12 +2039,6 @@
 				list_name);
 			exit(129);
 		}
-<<<<<<< HEAD
-	}
-}
-
-int cmd_report(int argc, const char **argv, const char *prefix)
-=======
 		if (strlist__nr_entries(*list) == 1) {
 			fprintf(fp, "# %s: %s\n", list_name,
 				strlist__entry(*list, 0)->s);
@@ -2149,7 +2048,6 @@
 }
 
 int cmd_report(int argc, const char **argv, const char *prefix __used)
->>>>>>> 9799218a
 {
 	symbol__init();
 
@@ -2171,10 +2069,6 @@
 	if (argc)
 		usage_with_options(report_usage, options);
 
-	setup_list(&dso_list, dso_list_str, "dso");
-	setup_list(&comm_list, comm_list_str, "comm");
-	setup_list(&sym_list, sym_list_str, "symbol");
-
 	setup_pager();
 
 	setup_list(&dso_list, dso_list_str, &sort_dso, "dso", stdout);
