/*
 * Copyright © 2016 Intel Corporation
 *
 * Permission is hereby granted, free of charge, to any person obtaining a
 * copy of this software and associated documentation files (the "Software"),
 * to deal in the Software without restriction, including without limitation
 * the rights to use, copy, modify, merge, publish, distribute, sublicense,
 * and/or sell copies of the Software, and to permit persons to whom the
 * Software is furnished to do so, subject to the following conditions:
 *
 * The above copyright notice and this permission notice (including the next
 * paragraph) shall be included in all copies or substantial portions of the
 * Software.
 *
 * THE SOFTWARE IS PROVIDED "AS IS", WITHOUT WARRANTY OF ANY KIND, EXPRESS OR
 * IMPLIED, INCLUDING BUT NOT LIMITED TO THE WARRANTIES OF MERCHANTABILITY,
 * FITNESS FOR A PARTICULAR PURPOSE AND NONINFRINGEMENT.  IN NO EVENT SHALL
 * THE AUTHORS OR COPYRIGHT HOLDERS BE LIABLE FOR ANY CLAIM, DAMAGES OR OTHER
 * LIABILITY, WHETHER IN AN ACTION OF CONTRACT, TORT OR OTHERWISE, ARISING
 * FROM, OUT OF OR IN CONNECTION WITH THE SOFTWARE OR THE USE OR OTHER DEALINGS
 * IN THE SOFTWARE.
 *
 */

#include "../i915_selftest.h"
#include "i915_random.h"

#include "mock_gem_device.h"
#include "mock_engine.h"

static int check_rbtree(struct intel_engine_cs *engine,
			const unsigned long *bitmap,
			const struct intel_wait *waiters,
			const int count)
{
	struct intel_breadcrumbs *b = &engine->breadcrumbs;
	struct rb_node *rb;
	int n;

	if (&b->irq_wait->node != rb_first(&b->waiters)) {
		pr_err("First waiter does not match first element of wait-tree\n");
		return -EINVAL;
	}

	n = find_first_bit(bitmap, count);
	for (rb = rb_first(&b->waiters); rb; rb = rb_next(rb)) {
		struct intel_wait *w = container_of(rb, typeof(*w), node);
		int idx = w - waiters;

		if (!test_bit(idx, bitmap)) {
			pr_err("waiter[%d, seqno=%d] removed but still in wait-tree\n",
			       idx, w->seqno);
			return -EINVAL;
		}

		if (n != idx) {
			pr_err("waiter[%d, seqno=%d] does not match expected next element in tree [%d]\n",
			       idx, w->seqno, n);
			return -EINVAL;
		}

		n = find_next_bit(bitmap, count, n + 1);
	}

	return 0;
}

static int check_completion(struct intel_engine_cs *engine,
			    const unsigned long *bitmap,
			    const struct intel_wait *waiters,
			    const int count)
{
	int n;

	for (n = 0; n < count; n++) {
		if (intel_wait_complete(&waiters[n]) != !!test_bit(n, bitmap))
			continue;

		pr_err("waiter[%d, seqno=%d] is %s, but expected %s\n",
		       n, waiters[n].seqno,
		       intel_wait_complete(&waiters[n]) ? "complete" : "active",
		       test_bit(n, bitmap) ? "active" : "complete");
		return -EINVAL;
	}

	return 0;
}

static int check_rbtree_empty(struct intel_engine_cs *engine)
{
	struct intel_breadcrumbs *b = &engine->breadcrumbs;

	if (b->irq_wait) {
		pr_err("Empty breadcrumbs still has a waiter\n");
		return -EINVAL;
	}

	if (!RB_EMPTY_ROOT(&b->waiters)) {
		pr_err("Empty breadcrumbs, but wait-tree not empty\n");
		return -EINVAL;
	}

	return 0;
}

static int igt_random_insert_remove(void *arg)
{
	const u32 seqno_bias = 0x1000;
	I915_RND_STATE(prng);
	struct intel_engine_cs *engine = arg;
	struct intel_wait *waiters;
	const int count = 4096;
	unsigned int *order;
	unsigned long *bitmap;
	int err = -ENOMEM;
	int n;

	mock_engine_reset(engine);

<<<<<<< HEAD
	waiters = kvmalloc_array(count, sizeof(*waiters), GFP_TEMPORARY);
=======
	waiters = kvmalloc_array(count, sizeof(*waiters), GFP_KERNEL);
>>>>>>> bb176f67
	if (!waiters)
		goto out_engines;

	bitmap = kcalloc(DIV_ROUND_UP(count, BITS_PER_LONG), sizeof(*bitmap),
			 GFP_KERNEL);
	if (!bitmap)
		goto out_waiters;

	order = i915_random_order(count, &prng);
	if (!order)
		goto out_bitmap;

	for (n = 0; n < count; n++)
		intel_wait_init_for_seqno(&waiters[n], seqno_bias + n);

	err = check_rbtree(engine, bitmap, waiters, count);
	if (err)
		goto out_order;

	/* Add and remove waiters into the rbtree in random order. At each
	 * step, we verify that the rbtree is correctly ordered.
	 */
	for (n = 0; n < count; n++) {
		int i = order[n];

		intel_engine_add_wait(engine, &waiters[i]);
		__set_bit(i, bitmap);

		err = check_rbtree(engine, bitmap, waiters, count);
		if (err)
			goto out_order;
	}

	i915_random_reorder(order, count, &prng);
	for (n = 0; n < count; n++) {
		int i = order[n];

		intel_engine_remove_wait(engine, &waiters[i]);
		__clear_bit(i, bitmap);

		err = check_rbtree(engine, bitmap, waiters, count);
		if (err)
			goto out_order;
	}

	err = check_rbtree_empty(engine);
out_order:
	kfree(order);
out_bitmap:
	kfree(bitmap);
out_waiters:
	kvfree(waiters);
out_engines:
	mock_engine_flush(engine);
	return err;
}

static int igt_insert_complete(void *arg)
{
	const u32 seqno_bias = 0x1000;
	struct intel_engine_cs *engine = arg;
	struct intel_wait *waiters;
	const int count = 4096;
	unsigned long *bitmap;
	int err = -ENOMEM;
	int n, m;

	mock_engine_reset(engine);

<<<<<<< HEAD
	waiters = kvmalloc_array(count, sizeof(*waiters), GFP_TEMPORARY);
=======
	waiters = kvmalloc_array(count, sizeof(*waiters), GFP_KERNEL);
>>>>>>> bb176f67
	if (!waiters)
		goto out_engines;

	bitmap = kcalloc(DIV_ROUND_UP(count, BITS_PER_LONG), sizeof(*bitmap),
			 GFP_KERNEL);
	if (!bitmap)
		goto out_waiters;

	for (n = 0; n < count; n++) {
		intel_wait_init_for_seqno(&waiters[n], n + seqno_bias);
		intel_engine_add_wait(engine, &waiters[n]);
		__set_bit(n, bitmap);
	}
	err = check_rbtree(engine, bitmap, waiters, count);
	if (err)
		goto out_bitmap;

	/* On each step, we advance the seqno so that several waiters are then
	 * complete (we increase the seqno by increasingly larger values to
	 * retire more and more waiters at once). All retired waiters should
	 * be woken and removed from the rbtree, and so that we check.
	 */
	for (n = 0; n < count; n = m) {
		int seqno = 2 * n;

		GEM_BUG_ON(find_first_bit(bitmap, count) != n);

		if (intel_wait_complete(&waiters[n])) {
			pr_err("waiter[%d, seqno=%d] completed too early\n",
			       n, waiters[n].seqno);
			err = -EINVAL;
			goto out_bitmap;
		}

		/* complete the following waiters */
		mock_seqno_advance(engine, seqno + seqno_bias);
		for (m = n; m <= seqno; m++) {
			if (m == count)
				break;

			GEM_BUG_ON(!test_bit(m, bitmap));
			__clear_bit(m, bitmap);
		}

		intel_engine_remove_wait(engine, &waiters[n]);
		RB_CLEAR_NODE(&waiters[n].node);

		err = check_rbtree(engine, bitmap, waiters, count);
		if (err) {
			pr_err("rbtree corrupt after seqno advance to %d\n",
			       seqno + seqno_bias);
			goto out_bitmap;
		}

		err = check_completion(engine, bitmap, waiters, count);
		if (err) {
			pr_err("completions after seqno advance to %d failed\n",
			       seqno + seqno_bias);
			goto out_bitmap;
		}
	}

	err = check_rbtree_empty(engine);
out_bitmap:
	kfree(bitmap);
out_waiters:
	kvfree(waiters);
out_engines:
	mock_engine_flush(engine);
	return err;
}

struct igt_wakeup {
	struct task_struct *tsk;
	atomic_t *ready, *set, *done;
	struct intel_engine_cs *engine;
	unsigned long flags;
#define STOP 0
#define IDLE 1
	wait_queue_head_t *wq;
	u32 seqno;
};

static int wait_atomic(atomic_t *p)
{
	schedule();
	return 0;
}

static int wait_atomic_timeout(atomic_t *p)
{
	return schedule_timeout(10 * HZ) ? 0 : -ETIMEDOUT;
}

static bool wait_for_ready(struct igt_wakeup *w)
{
	DEFINE_WAIT(ready);

	set_bit(IDLE, &w->flags);
	if (atomic_dec_and_test(w->done))
		wake_up_atomic_t(w->done);

	if (test_bit(STOP, &w->flags))
		goto out;

	for (;;) {
		prepare_to_wait(w->wq, &ready, TASK_INTERRUPTIBLE);
		if (atomic_read(w->ready) == 0)
			break;

		schedule();
	}
	finish_wait(w->wq, &ready);

out:
	clear_bit(IDLE, &w->flags);
	if (atomic_dec_and_test(w->set))
		wake_up_atomic_t(w->set);

	return !test_bit(STOP, &w->flags);
}

static int igt_wakeup_thread(void *arg)
{
	struct igt_wakeup *w = arg;
	struct intel_wait wait;

	while (wait_for_ready(w)) {
		GEM_BUG_ON(kthread_should_stop());

		intel_wait_init_for_seqno(&wait, w->seqno);
		intel_engine_add_wait(w->engine, &wait);
		for (;;) {
			set_current_state(TASK_UNINTERRUPTIBLE);
			if (i915_seqno_passed(intel_engine_get_seqno(w->engine),
					      w->seqno))
				break;

			if (test_bit(STOP, &w->flags)) /* emergency escape */
				break;

			schedule();
		}
		intel_engine_remove_wait(w->engine, &wait);
		__set_current_state(TASK_RUNNING);
	}

	return 0;
}

static void igt_wake_all_sync(atomic_t *ready,
			      atomic_t *set,
			      atomic_t *done,
			      wait_queue_head_t *wq,
			      int count)
{
	atomic_set(set, count);
	atomic_set(ready, 0);
	wake_up_all(wq);

	wait_on_atomic_t(set, wait_atomic, TASK_UNINTERRUPTIBLE);
	atomic_set(ready, count);
	atomic_set(done, count);
}

static int igt_wakeup(void *arg)
{
	I915_RND_STATE(prng);
	const int state = TASK_UNINTERRUPTIBLE;
	struct intel_engine_cs *engine = arg;
	struct igt_wakeup *waiters;
	DECLARE_WAIT_QUEUE_HEAD_ONSTACK(wq);
	const int count = 4096;
	const u32 max_seqno = count / 4;
	atomic_t ready, set, done;
	int err = -ENOMEM;
	int n, step;

	mock_engine_reset(engine);

<<<<<<< HEAD
	waiters = kvmalloc_array(count, sizeof(*waiters), GFP_TEMPORARY);
=======
	waiters = kvmalloc_array(count, sizeof(*waiters), GFP_KERNEL);
>>>>>>> bb176f67
	if (!waiters)
		goto out_engines;

	/* Create a large number of threads, each waiting on a random seqno.
	 * Multiple waiters will be waiting for the same seqno.
	 */
	atomic_set(&ready, count);
	for (n = 0; n < count; n++) {
		waiters[n].wq = &wq;
		waiters[n].ready = &ready;
		waiters[n].set = &set;
		waiters[n].done = &done;
		waiters[n].engine = engine;
		waiters[n].flags = BIT(IDLE);

		waiters[n].tsk = kthread_run(igt_wakeup_thread, &waiters[n],
					     "i915/igt:%d", n);
		if (IS_ERR(waiters[n].tsk))
			goto out_waiters;

		get_task_struct(waiters[n].tsk);
	}

	for (step = 1; step <= max_seqno; step <<= 1) {
		u32 seqno;

		/* The waiter threads start paused as we assign them a random
		 * seqno and reset the engine. Once the engine is reset,
		 * we signal that the threads may begin their wait upon their
		 * seqno.
		 */
		for (n = 0; n < count; n++) {
			GEM_BUG_ON(!test_bit(IDLE, &waiters[n].flags));
			waiters[n].seqno =
				1 + prandom_u32_state(&prng) % max_seqno;
		}
		mock_seqno_advance(engine, 0);
		igt_wake_all_sync(&ready, &set, &done, &wq, count);

		/* Simulate the GPU doing chunks of work, with one or more
		 * seqno appearing to finish at the same time. A random number
		 * of threads will be waiting upon the update and hopefully be
		 * woken.
		 */
		for (seqno = 1; seqno <= max_seqno + step; seqno += step) {
			usleep_range(50, 500);
			mock_seqno_advance(engine, seqno);
		}
		GEM_BUG_ON(intel_engine_get_seqno(engine) < 1 + max_seqno);

		/* With the seqno now beyond any of the waiting threads, they
		 * should all be woken, see that they are complete and signal
		 * that they are ready for the next test. We wait until all
		 * threads are complete and waiting for us (i.e. not a seqno).
		 */
		err = wait_on_atomic_t(&done, wait_atomic_timeout, state);
		if (err) {
			pr_err("Timed out waiting for %d remaining waiters\n",
			       atomic_read(&done));
			break;
		}

		err = check_rbtree_empty(engine);
		if (err)
			break;
	}

out_waiters:
	for (n = 0; n < count; n++) {
		if (IS_ERR(waiters[n].tsk))
			break;

		set_bit(STOP, &waiters[n].flags);
	}
	mock_seqno_advance(engine, INT_MAX); /* wakeup any broken waiters */
	igt_wake_all_sync(&ready, &set, &done, &wq, n);

	for (n = 0; n < count; n++) {
		if (IS_ERR(waiters[n].tsk))
			break;

		kthread_stop(waiters[n].tsk);
		put_task_struct(waiters[n].tsk);
	}

	kvfree(waiters);
out_engines:
	mock_engine_flush(engine);
	return err;
}

int intel_breadcrumbs_mock_selftests(void)
{
	static const struct i915_subtest tests[] = {
		SUBTEST(igt_random_insert_remove),
		SUBTEST(igt_insert_complete),
		SUBTEST(igt_wakeup),
	};
	struct drm_i915_private *i915;
	int err;

	i915 = mock_gem_device();
	if (!i915)
		return -ENOMEM;

	err = i915_subtests(tests, i915->engine[RCS]);
	drm_dev_unref(&i915->drm);

	return err;
}<|MERGE_RESOLUTION|>--- conflicted
+++ resolved
@@ -117,11 +117,7 @@
 
 	mock_engine_reset(engine);
 
-<<<<<<< HEAD
-	waiters = kvmalloc_array(count, sizeof(*waiters), GFP_TEMPORARY);
-=======
 	waiters = kvmalloc_array(count, sizeof(*waiters), GFP_KERNEL);
->>>>>>> bb176f67
 	if (!waiters)
 		goto out_engines;
 
@@ -191,11 +187,7 @@
 
 	mock_engine_reset(engine);
 
-<<<<<<< HEAD
-	waiters = kvmalloc_array(count, sizeof(*waiters), GFP_TEMPORARY);
-=======
 	waiters = kvmalloc_array(count, sizeof(*waiters), GFP_KERNEL);
->>>>>>> bb176f67
 	if (!waiters)
 		goto out_engines;
 
@@ -376,11 +368,7 @@
 
 	mock_engine_reset(engine);
 
-<<<<<<< HEAD
-	waiters = kvmalloc_array(count, sizeof(*waiters), GFP_TEMPORARY);
-=======
 	waiters = kvmalloc_array(count, sizeof(*waiters), GFP_KERNEL);
->>>>>>> bb176f67
 	if (!waiters)
 		goto out_engines;
 
