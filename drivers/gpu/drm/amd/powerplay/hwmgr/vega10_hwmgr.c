/*
 * Copyright 2016 Advanced Micro Devices, Inc.
 *
 * Permission is hereby granted, free of charge, to any person obtaining a
 * copy of this software and associated documentation files (the "Software"),
 * to deal in the Software without restriction, including without limitation
 * the rights to use, copy, modify, merge, publish, distribute, sublicense,
 * and/or sell copies of the Software, and to permit persons to whom the
 * Software is furnished to do so, subject to the following conditions:
 *
 * The above copyright notice and this permission notice shall be included in
 * all copies or substantial portions of the Software.
 *
 * THE SOFTWARE IS PROVIDED "AS IS", WITHOUT WARRANTY OF ANY KIND, EXPRESS OR
 * IMPLIED, INCLUDING BUT NOT LIMITED TO THE WARRANTIES OF MERCHANTABILITY,
 * FITNESS FOR A PARTICULAR PURPOSE AND NONINFRINGEMENT.  IN NO EVENT SHALL
 * THE COPYRIGHT HOLDER(S) OR AUTHOR(S) BE LIABLE FOR ANY CLAIM, DAMAGES OR
 * OTHER LIABILITY, WHETHER IN AN ACTION OF CONTRACT, TORT OR OTHERWISE,
 * ARISING FROM, OUT OF OR IN CONNECTION WITH THE SOFTWARE OR THE USE OR
 * OTHER DEALINGS IN THE SOFTWARE.
 *
 */

#include <linux/delay.h>
#include <linux/fb.h>
#include <linux/module.h>
#include <linux/slab.h>

#include "hwmgr.h"
#include "amd_powerplay.h"
#include "vega10_smumgr.h"
#include "hardwaremanager.h"
#include "ppatomfwctrl.h"
#include "atomfirmware.h"
#include "cgs_common.h"
#include "vega10_powertune.h"
#include "smu9.h"
#include "smu9_driver_if.h"
#include "vega10_inc.h"
#include "pp_soc15.h"
#include "pppcielanes.h"
#include "vega10_hwmgr.h"
#include "vega10_processpptables.h"
#include "vega10_pptable.h"
#include "vega10_thermal.h"
#include "pp_debug.h"
#include "pp_acpi.h"
#include "amd_pcie_helpers.h"
#include "cgs_linux.h"
#include "ppinterrupt.h"
#include "pp_overdriver.h"

#define VOLTAGE_SCALE  4
#define VOLTAGE_VID_OFFSET_SCALE1   625
#define VOLTAGE_VID_OFFSET_SCALE2   100

#define HBM_MEMORY_CHANNEL_WIDTH    128

static const uint32_t channel_number[] = {1, 2, 0, 4, 0, 8, 0, 16, 2};

#define MEM_FREQ_LOW_LATENCY        25000
#define MEM_FREQ_HIGH_LATENCY       80000
#define MEM_LATENCY_HIGH            245
#define MEM_LATENCY_LOW             35
#define MEM_LATENCY_ERR             0xFFFF

#define mmDF_CS_AON0_DramBaseAddress0                                                                  0x0044
#define mmDF_CS_AON0_DramBaseAddress0_BASE_IDX                                                         0

//DF_CS_AON0_DramBaseAddress0
#define DF_CS_AON0_DramBaseAddress0__AddrRngVal__SHIFT                                                        0x0
#define DF_CS_AON0_DramBaseAddress0__LgcyMmioHoleEn__SHIFT                                                    0x1
#define DF_CS_AON0_DramBaseAddress0__IntLvNumChan__SHIFT                                                      0x4
#define DF_CS_AON0_DramBaseAddress0__IntLvAddrSel__SHIFT                                                      0x8
#define DF_CS_AON0_DramBaseAddress0__DramBaseAddr__SHIFT                                                      0xc
#define DF_CS_AON0_DramBaseAddress0__AddrRngVal_MASK                                                          0x00000001L
#define DF_CS_AON0_DramBaseAddress0__LgcyMmioHoleEn_MASK                                                      0x00000002L
#define DF_CS_AON0_DramBaseAddress0__IntLvNumChan_MASK                                                        0x000000F0L
#define DF_CS_AON0_DramBaseAddress0__IntLvAddrSel_MASK                                                        0x00000700L
#define DF_CS_AON0_DramBaseAddress0__DramBaseAddr_MASK                                                        0xFFFFF000L
static int vega10_force_clock_level(struct pp_hwmgr *hwmgr,
		enum pp_clock_type type, uint32_t mask);

static const ULONG PhwVega10_Magic = (ULONG)(PHM_VIslands_Magic);

struct vega10_power_state *cast_phw_vega10_power_state(
				  struct pp_hw_power_state *hw_ps)
{
	PP_ASSERT_WITH_CODE((PhwVega10_Magic == hw_ps->magic),
				"Invalid Powerstate Type!",
				 return NULL;);

	return (struct vega10_power_state *)hw_ps;
}

const struct vega10_power_state *cast_const_phw_vega10_power_state(
				 const struct pp_hw_power_state *hw_ps)
{
	PP_ASSERT_WITH_CODE((PhwVega10_Magic == hw_ps->magic),
				"Invalid Powerstate Type!",
				 return NULL;);

	return (const struct vega10_power_state *)hw_ps;
}

static void vega10_set_default_registry_data(struct pp_hwmgr *hwmgr)
{
	struct vega10_hwmgr *data =
			(struct vega10_hwmgr *)(hwmgr->backend);

	data->registry_data.sclk_dpm_key_disabled =
			hwmgr->feature_mask & PP_SCLK_DPM_MASK ? false : true;
	data->registry_data.socclk_dpm_key_disabled =
			hwmgr->feature_mask & PP_SOCCLK_DPM_MASK ? false : true;
	data->registry_data.mclk_dpm_key_disabled =
			hwmgr->feature_mask & PP_MCLK_DPM_MASK ? false : true;
	data->registry_data.pcie_dpm_key_disabled =
			hwmgr->feature_mask & PP_PCIE_DPM_MASK ? false : true;

	data->registry_data.dcefclk_dpm_key_disabled =
			hwmgr->feature_mask & PP_DCEFCLK_DPM_MASK ? false : true;

	if (hwmgr->feature_mask & PP_POWER_CONTAINMENT_MASK) {
		data->registry_data.power_containment_support = 1;
		data->registry_data.enable_pkg_pwr_tracking_feature = 1;
		data->registry_data.enable_tdc_limit_feature = 1;
	}

	data->registry_data.clock_stretcher_support =
			hwmgr->feature_mask & PP_CLOCK_STRETCH_MASK ? true : false;

	data->registry_data.ulv_support =
			hwmgr->feature_mask & PP_ULV_MASK ? true : false;

	data->registry_data.sclk_deep_sleep_support =
			hwmgr->feature_mask & PP_SCLK_DEEP_SLEEP_MASK ? true : false;

	data->registry_data.disable_water_mark = 0;

	data->registry_data.fan_control_support = 1;
	data->registry_data.thermal_support = 1;
	data->registry_data.fw_ctf_enabled = 1;

	data->registry_data.avfs_support = 1;
	data->registry_data.led_dpm_enabled = 1;

	data->registry_data.vr0hot_enabled = 1;
	data->registry_data.vr1hot_enabled = 1;
	data->registry_data.regulator_hot_gpio_support = 1;

	data->registry_data.didt_support = 1;
	if (data->registry_data.didt_support) {
		data->registry_data.didt_mode = 6;
		data->registry_data.sq_ramping_support = 1;
		data->registry_data.db_ramping_support = 0;
		data->registry_data.td_ramping_support = 0;
		data->registry_data.tcp_ramping_support = 0;
		data->registry_data.dbr_ramping_support = 0;
		data->registry_data.edc_didt_support = 1;
		data->registry_data.gc_didt_support = 0;
		data->registry_data.psm_didt_support = 0;
	}

	data->display_voltage_mode = PPVEGA10_VEGA10DISPLAYVOLTAGEMODE_DFLT;
	data->dcef_clk_quad_eqn_a = PPREGKEY_VEGA10QUADRATICEQUATION_DFLT;
	data->dcef_clk_quad_eqn_b = PPREGKEY_VEGA10QUADRATICEQUATION_DFLT;
	data->dcef_clk_quad_eqn_c = PPREGKEY_VEGA10QUADRATICEQUATION_DFLT;
	data->disp_clk_quad_eqn_a = PPREGKEY_VEGA10QUADRATICEQUATION_DFLT;
	data->disp_clk_quad_eqn_b = PPREGKEY_VEGA10QUADRATICEQUATION_DFLT;
	data->disp_clk_quad_eqn_c = PPREGKEY_VEGA10QUADRATICEQUATION_DFLT;
	data->pixel_clk_quad_eqn_a = PPREGKEY_VEGA10QUADRATICEQUATION_DFLT;
	data->pixel_clk_quad_eqn_b = PPREGKEY_VEGA10QUADRATICEQUATION_DFLT;
	data->pixel_clk_quad_eqn_c = PPREGKEY_VEGA10QUADRATICEQUATION_DFLT;
	data->phy_clk_quad_eqn_a = PPREGKEY_VEGA10QUADRATICEQUATION_DFLT;
	data->phy_clk_quad_eqn_b = PPREGKEY_VEGA10QUADRATICEQUATION_DFLT;
	data->phy_clk_quad_eqn_c = PPREGKEY_VEGA10QUADRATICEQUATION_DFLT;

	data->gfxclk_average_alpha = PPVEGA10_VEGA10GFXCLKAVERAGEALPHA_DFLT;
	data->socclk_average_alpha = PPVEGA10_VEGA10SOCCLKAVERAGEALPHA_DFLT;
	data->uclk_average_alpha = PPVEGA10_VEGA10UCLKCLKAVERAGEALPHA_DFLT;
	data->gfx_activity_average_alpha = PPVEGA10_VEGA10GFXACTIVITYAVERAGEALPHA_DFLT;
}

static int vega10_set_features_platform_caps(struct pp_hwmgr *hwmgr)
{
	struct vega10_hwmgr *data =
			(struct vega10_hwmgr *)(hwmgr->backend);
	struct phm_ppt_v2_information *table_info =
			(struct phm_ppt_v2_information *)hwmgr->pptable;
	struct cgs_system_info sys_info = {0};
	int result;

	phm_cap_set(hwmgr->platform_descriptor.platformCaps,
			PHM_PlatformCaps_SclkDeepSleep);

	phm_cap_set(hwmgr->platform_descriptor.platformCaps,
			PHM_PlatformCaps_DynamicPatchPowerState);

	if (data->vddci_control == VEGA10_VOLTAGE_CONTROL_NONE)
		phm_cap_unset(hwmgr->platform_descriptor.platformCaps,
				PHM_PlatformCaps_ControlVDDCI);

	phm_cap_set(hwmgr->platform_descriptor.platformCaps,
			PHM_PlatformCaps_EnableSMU7ThermalManagement);

	sys_info.size = sizeof(struct cgs_system_info);
	sys_info.info_id = CGS_SYSTEM_INFO_PG_FLAGS;
	result = cgs_query_system_info(hwmgr->device, &sys_info);

	if (!result && (sys_info.value & AMD_PG_SUPPORT_UVD))
		phm_cap_set(hwmgr->platform_descriptor.platformCaps,
				PHM_PlatformCaps_UVDPowerGating);

	if (!result && (sys_info.value & AMD_PG_SUPPORT_VCE))
		phm_cap_set(hwmgr->platform_descriptor.platformCaps,
				PHM_PlatformCaps_VCEPowerGating);

	phm_cap_set(hwmgr->platform_descriptor.platformCaps,
			PHM_PlatformCaps_UnTabledHardwareInterface);

	phm_cap_set(hwmgr->platform_descriptor.platformCaps,
			PHM_PlatformCaps_FanSpeedInTableIsRPM);

	phm_cap_set(hwmgr->platform_descriptor.platformCaps,
			PHM_PlatformCaps_ODFuzzyFanControlSupport);

	phm_cap_set(hwmgr->platform_descriptor.platformCaps,
				PHM_PlatformCaps_DynamicPowerManagement);

	phm_cap_set(hwmgr->platform_descriptor.platformCaps,
			PHM_PlatformCaps_SMC);

	/* power tune caps */
	/* assume disabled */
	phm_cap_unset(hwmgr->platform_descriptor.platformCaps,
			PHM_PlatformCaps_PowerContainment);
	phm_cap_unset(hwmgr->platform_descriptor.platformCaps,
			PHM_PlatformCaps_DiDtSupport);
	phm_cap_unset(hwmgr->platform_descriptor.platformCaps,
			PHM_PlatformCaps_SQRamping);
	phm_cap_unset(hwmgr->platform_descriptor.platformCaps,
			PHM_PlatformCaps_DBRamping);
	phm_cap_unset(hwmgr->platform_descriptor.platformCaps,
			PHM_PlatformCaps_TDRamping);
	phm_cap_unset(hwmgr->platform_descriptor.platformCaps,
			PHM_PlatformCaps_TCPRamping);
	phm_cap_unset(hwmgr->platform_descriptor.platformCaps,
			PHM_PlatformCaps_DBRRamping);
	phm_cap_unset(hwmgr->platform_descriptor.platformCaps,
			PHM_PlatformCaps_DiDtEDCEnable);
	phm_cap_unset(hwmgr->platform_descriptor.platformCaps,
			PHM_PlatformCaps_GCEDC);
	phm_cap_unset(hwmgr->platform_descriptor.platformCaps,
			PHM_PlatformCaps_PSM);

	if (data->registry_data.didt_support) {
		phm_cap_set(hwmgr->platform_descriptor.platformCaps, PHM_PlatformCaps_DiDtSupport);
		if (data->registry_data.sq_ramping_support)
			phm_cap_set(hwmgr->platform_descriptor.platformCaps, PHM_PlatformCaps_SQRamping);
		if (data->registry_data.db_ramping_support)
			phm_cap_set(hwmgr->platform_descriptor.platformCaps, PHM_PlatformCaps_DBRamping);
		if (data->registry_data.td_ramping_support)
			phm_cap_set(hwmgr->platform_descriptor.platformCaps, PHM_PlatformCaps_TDRamping);
		if (data->registry_data.tcp_ramping_support)
			phm_cap_set(hwmgr->platform_descriptor.platformCaps, PHM_PlatformCaps_TCPRamping);
		if (data->registry_data.dbr_ramping_support)
			phm_cap_set(hwmgr->platform_descriptor.platformCaps, PHM_PlatformCaps_DBRRamping);
		if (data->registry_data.edc_didt_support)
			phm_cap_set(hwmgr->platform_descriptor.platformCaps, PHM_PlatformCaps_DiDtEDCEnable);
		if (data->registry_data.gc_didt_support)
			phm_cap_set(hwmgr->platform_descriptor.platformCaps, PHM_PlatformCaps_GCEDC);
		if (data->registry_data.psm_didt_support)
			phm_cap_set(hwmgr->platform_descriptor.platformCaps, PHM_PlatformCaps_PSM);
	}

	if (data->registry_data.power_containment_support)
		phm_cap_set(hwmgr->platform_descriptor.platformCaps,
				PHM_PlatformCaps_PowerContainment);
	phm_cap_set(hwmgr->platform_descriptor.platformCaps,
			PHM_PlatformCaps_CAC);

	if (table_info->tdp_table->usClockStretchAmount &&
			data->registry_data.clock_stretcher_support)
		phm_cap_set(hwmgr->platform_descriptor.platformCaps,
				PHM_PlatformCaps_ClockStretcher);

	phm_cap_set(hwmgr->platform_descriptor.platformCaps,
			PHM_PlatformCaps_RegulatorHot);
	phm_cap_set(hwmgr->platform_descriptor.platformCaps,
			PHM_PlatformCaps_AutomaticDCTransition);

	phm_cap_set(hwmgr->platform_descriptor.platformCaps,
			PHM_PlatformCaps_UVDDPM);
	phm_cap_set(hwmgr->platform_descriptor.platformCaps,
			PHM_PlatformCaps_VCEDPM);

	return 0;
}

static void vega10_init_dpm_defaults(struct pp_hwmgr *hwmgr)
{
	struct vega10_hwmgr *data = (struct vega10_hwmgr *)(hwmgr->backend);
	int i;

	vega10_initialize_power_tune_defaults(hwmgr);

	for (i = 0; i < GNLD_FEATURES_MAX; i++) {
		data->smu_features[i].smu_feature_id = 0xffff;
		data->smu_features[i].smu_feature_bitmap = 1 << i;
		data->smu_features[i].enabled = false;
		data->smu_features[i].supported = false;
	}

	data->smu_features[GNLD_DPM_PREFETCHER].smu_feature_id =
			FEATURE_DPM_PREFETCHER_BIT;
	data->smu_features[GNLD_DPM_GFXCLK].smu_feature_id =
			FEATURE_DPM_GFXCLK_BIT;
	data->smu_features[GNLD_DPM_UCLK].smu_feature_id =
			FEATURE_DPM_UCLK_BIT;
	data->smu_features[GNLD_DPM_SOCCLK].smu_feature_id =
			FEATURE_DPM_SOCCLK_BIT;
	data->smu_features[GNLD_DPM_UVD].smu_feature_id =
			FEATURE_DPM_UVD_BIT;
	data->smu_features[GNLD_DPM_VCE].smu_feature_id =
			FEATURE_DPM_VCE_BIT;
	data->smu_features[GNLD_DPM_MP0CLK].smu_feature_id =
			FEATURE_DPM_MP0CLK_BIT;
	data->smu_features[GNLD_DPM_LINK].smu_feature_id =
			FEATURE_DPM_LINK_BIT;
	data->smu_features[GNLD_DPM_DCEFCLK].smu_feature_id =
			FEATURE_DPM_DCEFCLK_BIT;
	data->smu_features[GNLD_ULV].smu_feature_id =
			FEATURE_ULV_BIT;
	data->smu_features[GNLD_AVFS].smu_feature_id =
			FEATURE_AVFS_BIT;
	data->smu_features[GNLD_DS_GFXCLK].smu_feature_id =
			FEATURE_DS_GFXCLK_BIT;
	data->smu_features[GNLD_DS_SOCCLK].smu_feature_id =
			FEATURE_DS_SOCCLK_BIT;
	data->smu_features[GNLD_DS_LCLK].smu_feature_id =
			FEATURE_DS_LCLK_BIT;
	data->smu_features[GNLD_PPT].smu_feature_id =
			FEATURE_PPT_BIT;
	data->smu_features[GNLD_TDC].smu_feature_id =
			FEATURE_TDC_BIT;
	data->smu_features[GNLD_THERMAL].smu_feature_id =
			FEATURE_THERMAL_BIT;
	data->smu_features[GNLD_GFX_PER_CU_CG].smu_feature_id =
			FEATURE_GFX_PER_CU_CG_BIT;
	data->smu_features[GNLD_RM].smu_feature_id =
			FEATURE_RM_BIT;
	data->smu_features[GNLD_DS_DCEFCLK].smu_feature_id =
			FEATURE_DS_DCEFCLK_BIT;
	data->smu_features[GNLD_ACDC].smu_feature_id =
			FEATURE_ACDC_BIT;
	data->smu_features[GNLD_VR0HOT].smu_feature_id =
			FEATURE_VR0HOT_BIT;
	data->smu_features[GNLD_VR1HOT].smu_feature_id =
			FEATURE_VR1HOT_BIT;
	data->smu_features[GNLD_FW_CTF].smu_feature_id =
			FEATURE_FW_CTF_BIT;
	data->smu_features[GNLD_LED_DISPLAY].smu_feature_id =
			FEATURE_LED_DISPLAY_BIT;
	data->smu_features[GNLD_FAN_CONTROL].smu_feature_id =
			FEATURE_FAN_CONTROL_BIT;
	data->smu_features[GNLD_ACG].smu_feature_id = FEATURE_ACG_BIT;
	data->smu_features[GNLD_DIDT].smu_feature_id = FEATURE_GFX_EDC_BIT;

	if (!data->registry_data.prefetcher_dpm_key_disabled)
		data->smu_features[GNLD_DPM_PREFETCHER].supported = true;

	if (!data->registry_data.sclk_dpm_key_disabled)
		data->smu_features[GNLD_DPM_GFXCLK].supported = true;

	if (!data->registry_data.mclk_dpm_key_disabled)
		data->smu_features[GNLD_DPM_UCLK].supported = true;

	if (!data->registry_data.socclk_dpm_key_disabled)
		data->smu_features[GNLD_DPM_SOCCLK].supported = true;

	if (PP_CAP(PHM_PlatformCaps_UVDDPM))
		data->smu_features[GNLD_DPM_UVD].supported = true;

	if (PP_CAP(PHM_PlatformCaps_VCEDPM))
		data->smu_features[GNLD_DPM_VCE].supported = true;

	if (!data->registry_data.pcie_dpm_key_disabled)
		data->smu_features[GNLD_DPM_LINK].supported = true;

	if (!data->registry_data.dcefclk_dpm_key_disabled)
		data->smu_features[GNLD_DPM_DCEFCLK].supported = true;

	if (PP_CAP(PHM_PlatformCaps_SclkDeepSleep) &&
	    data->registry_data.sclk_deep_sleep_support) {
		data->smu_features[GNLD_DS_GFXCLK].supported = true;
		data->smu_features[GNLD_DS_SOCCLK].supported = true;
		data->smu_features[GNLD_DS_LCLK].supported = true;
		data->smu_features[GNLD_DS_DCEFCLK].supported = true;
	}

	if (data->registry_data.enable_pkg_pwr_tracking_feature)
		data->smu_features[GNLD_PPT].supported = true;

	if (data->registry_data.enable_tdc_limit_feature)
		data->smu_features[GNLD_TDC].supported = true;

	if (data->registry_data.thermal_support)
		data->smu_features[GNLD_THERMAL].supported = true;

	if (data->registry_data.fan_control_support)
		data->smu_features[GNLD_FAN_CONTROL].supported = true;

	if (data->registry_data.fw_ctf_enabled)
		data->smu_features[GNLD_FW_CTF].supported = true;

	if (data->registry_data.avfs_support)
		data->smu_features[GNLD_AVFS].supported = true;

	if (data->registry_data.led_dpm_enabled)
		data->smu_features[GNLD_LED_DISPLAY].supported = true;

	if (data->registry_data.vr1hot_enabled)
		data->smu_features[GNLD_VR1HOT].supported = true;

	if (data->registry_data.vr0hot_enabled)
		data->smu_features[GNLD_VR0HOT].supported = true;

	smum_send_msg_to_smc(hwmgr, PPSMC_MSG_GetSmuVersion);
<<<<<<< HEAD
	vega10_read_arg_from_smc(hwmgr, &(data->smu_version));
=======
	vega10_read_arg_from_smc(hwmgr, &(hwmgr->smu_version));
>>>>>>> 661e50bc
		/* ACG firmware has major version 5 */
	if ((hwmgr->smu_version & 0xff000000) == 0x5000000)
		data->smu_features[GNLD_ACG].supported = true;

	if (data->registry_data.didt_support)
		data->smu_features[GNLD_DIDT].supported = true;

}

#ifdef PPLIB_VEGA10_EVV_SUPPORT
static int vega10_get_socclk_for_voltage_evv(struct pp_hwmgr *hwmgr,
	phm_ppt_v1_voltage_lookup_table *lookup_table,
	uint16_t virtual_voltage_id, int32_t *socclk)
{
	uint8_t entry_id;
	uint8_t voltage_id;
	struct phm_ppt_v2_information *table_info =
			(struct phm_ppt_v2_information *)(hwmgr->pptable);

	PP_ASSERT_WITH_CODE(lookup_table->count != 0,
			"Lookup table is empty",
			return -EINVAL);

	/* search for leakage voltage ID 0xff01 ~ 0xff08 and sclk */
	for (entry_id = 0; entry_id < table_info->vdd_dep_on_sclk->count; entry_id++) {
		voltage_id = table_info->vdd_dep_on_socclk->entries[entry_id].vddInd;
		if (lookup_table->entries[voltage_id].us_vdd == virtual_voltage_id)
			break;
	}

	PP_ASSERT_WITH_CODE(entry_id < table_info->vdd_dep_on_socclk->count,
			"Can't find requested voltage id in vdd_dep_on_socclk table!",
			return -EINVAL);

	*socclk = table_info->vdd_dep_on_socclk->entries[entry_id].clk;

	return 0;
}

#define ATOM_VIRTUAL_VOLTAGE_ID0             0xff01
/**
* Get Leakage VDDC based on leakage ID.
*
* @param    hwmgr  the address of the powerplay hardware manager.
* @return   always 0.
*/
static int vega10_get_evv_voltages(struct pp_hwmgr *hwmgr)
{
	struct vega10_hwmgr *data = (struct vega10_hwmgr *)(hwmgr->backend);
	uint16_t vv_id;
	uint32_t vddc = 0;
	uint16_t i, j;
	uint32_t sclk = 0;
	struct phm_ppt_v2_information *table_info =
			(struct phm_ppt_v2_information *)hwmgr->pptable;
	struct phm_ppt_v1_clock_voltage_dependency_table *socclk_table =
			table_info->vdd_dep_on_socclk;
	int result;

	for (i = 0; i < VEGA10_MAX_LEAKAGE_COUNT; i++) {
		vv_id = ATOM_VIRTUAL_VOLTAGE_ID0 + i;

		if (!vega10_get_socclk_for_voltage_evv(hwmgr,
				table_info->vddc_lookup_table, vv_id, &sclk)) {
			if (PP_CAP(PHM_PlatformCaps_ClockStretcher)) {
				for (j = 1; j < socclk_table->count; j++) {
					if (socclk_table->entries[j].clk == sclk &&
							socclk_table->entries[j].cks_enable == 0) {
						sclk += 5000;
						break;
					}
				}
			}

			PP_ASSERT_WITH_CODE(!atomctrl_get_voltage_evv_on_sclk_ai(hwmgr,
					VOLTAGE_TYPE_VDDC, sclk, vv_id, &vddc),
					"Error retrieving EVV voltage value!",
					continue);


			/* need to make sure vddc is less than 2v or else, it could burn the ASIC. */
			PP_ASSERT_WITH_CODE((vddc < 2000 && vddc != 0),
					"Invalid VDDC value", result = -EINVAL;);

			/* the voltage should not be zero nor equal to leakage ID */
			if (vddc != 0 && vddc != vv_id) {
				data->vddc_leakage.actual_voltage[data->vddc_leakage.count] = (uint16_t)(vddc/100);
				data->vddc_leakage.leakage_id[data->vddc_leakage.count] = vv_id;
				data->vddc_leakage.count++;
			}
		}
	}

	return 0;
}

/**
 * Change virtual leakage voltage to actual value.
 *
 * @param     hwmgr  the address of the powerplay hardware manager.
 * @param     pointer to changing voltage
 * @param     pointer to leakage table
 */
static void vega10_patch_with_vdd_leakage(struct pp_hwmgr *hwmgr,
		uint16_t *voltage, struct vega10_leakage_voltage *leakage_table)
{
	uint32_t index;

	/* search for leakage voltage ID 0xff01 ~ 0xff08 */
	for (index = 0; index < leakage_table->count; index++) {
		/* if this voltage matches a leakage voltage ID */
		/* patch with actual leakage voltage */
		if (leakage_table->leakage_id[index] == *voltage) {
			*voltage = leakage_table->actual_voltage[index];
			break;
		}
	}

	if (*voltage > ATOM_VIRTUAL_VOLTAGE_ID0)
		pr_info("Voltage value looks like a Leakage ID but it's not patched\n");
}

/**
* Patch voltage lookup table by EVV leakages.
*
* @param     hwmgr  the address of the powerplay hardware manager.
* @param     pointer to voltage lookup table
* @param     pointer to leakage table
* @return     always 0
*/
static int vega10_patch_lookup_table_with_leakage(struct pp_hwmgr *hwmgr,
		phm_ppt_v1_voltage_lookup_table *lookup_table,
		struct vega10_leakage_voltage *leakage_table)
{
	uint32_t i;

	for (i = 0; i < lookup_table->count; i++)
		vega10_patch_with_vdd_leakage(hwmgr,
				&lookup_table->entries[i].us_vdd, leakage_table);

	return 0;
}

static int vega10_patch_clock_voltage_limits_with_vddc_leakage(
		struct pp_hwmgr *hwmgr, struct vega10_leakage_voltage *leakage_table,
		uint16_t *vddc)
{
	vega10_patch_with_vdd_leakage(hwmgr, (uint16_t *)vddc, leakage_table);

	return 0;
}
#endif

static int vega10_patch_voltage_dependency_tables_with_lookup_table(
		struct pp_hwmgr *hwmgr)
{
	uint8_t entry_id, voltage_id;
	unsigned i;
	struct phm_ppt_v2_information *table_info =
			(struct phm_ppt_v2_information *)(hwmgr->pptable);
	struct phm_ppt_v1_mm_clock_voltage_dependency_table *mm_table =
			table_info->mm_dep_table;
	struct phm_ppt_v1_clock_voltage_dependency_table *mclk_table =
			table_info->vdd_dep_on_mclk;

	for (i = 0; i < 6; i++) {
		struct phm_ppt_v1_clock_voltage_dependency_table *vdt;
		switch (i) {
			case 0: vdt = table_info->vdd_dep_on_socclk; break;
			case 1: vdt = table_info->vdd_dep_on_sclk; break;
			case 2: vdt = table_info->vdd_dep_on_dcefclk; break;
			case 3: vdt = table_info->vdd_dep_on_pixclk; break;
			case 4: vdt = table_info->vdd_dep_on_dispclk; break;
			case 5: vdt = table_info->vdd_dep_on_phyclk; break;
		}

		for (entry_id = 0; entry_id < vdt->count; entry_id++) {
			voltage_id = vdt->entries[entry_id].vddInd;
			vdt->entries[entry_id].vddc =
					table_info->vddc_lookup_table->entries[voltage_id].us_vdd;
		}
	}

	for (entry_id = 0; entry_id < mm_table->count; ++entry_id) {
		voltage_id = mm_table->entries[entry_id].vddcInd;
		mm_table->entries[entry_id].vddc =
			table_info->vddc_lookup_table->entries[voltage_id].us_vdd;
	}

	for (entry_id = 0; entry_id < mclk_table->count; ++entry_id) {
		voltage_id = mclk_table->entries[entry_id].vddInd;
		mclk_table->entries[entry_id].vddc =
				table_info->vddc_lookup_table->entries[voltage_id].us_vdd;
		voltage_id = mclk_table->entries[entry_id].vddciInd;
		mclk_table->entries[entry_id].vddci =
				table_info->vddci_lookup_table->entries[voltage_id].us_vdd;
		voltage_id = mclk_table->entries[entry_id].mvddInd;
		mclk_table->entries[entry_id].mvdd =
				table_info->vddmem_lookup_table->entries[voltage_id].us_vdd;
	}


	return 0;

}

static int vega10_sort_lookup_table(struct pp_hwmgr *hwmgr,
		struct phm_ppt_v1_voltage_lookup_table *lookup_table)
{
	uint32_t table_size, i, j;
	struct phm_ppt_v1_voltage_lookup_record tmp_voltage_lookup_record;

	PP_ASSERT_WITH_CODE(lookup_table && lookup_table->count,
		"Lookup table is empty", return -EINVAL);

	table_size = lookup_table->count;

	/* Sorting voltages */
	for (i = 0; i < table_size - 1; i++) {
		for (j = i + 1; j > 0; j--) {
			if (lookup_table->entries[j].us_vdd <
					lookup_table->entries[j - 1].us_vdd) {
				tmp_voltage_lookup_record = lookup_table->entries[j - 1];
				lookup_table->entries[j - 1] = lookup_table->entries[j];
				lookup_table->entries[j] = tmp_voltage_lookup_record;
			}
		}
	}

	return 0;
}

static int vega10_complete_dependency_tables(struct pp_hwmgr *hwmgr)
{
	int result = 0;
	int tmp_result;
	struct phm_ppt_v2_information *table_info =
			(struct phm_ppt_v2_information *)(hwmgr->pptable);
#ifdef PPLIB_VEGA10_EVV_SUPPORT
	struct vega10_hwmgr *data = (struct vega10_hwmgr *)(hwmgr->backend);

	tmp_result = vega10_patch_lookup_table_with_leakage(hwmgr,
			table_info->vddc_lookup_table, &(data->vddc_leakage));
	if (tmp_result)
		result = tmp_result;

	tmp_result = vega10_patch_clock_voltage_limits_with_vddc_leakage(hwmgr,
			&(data->vddc_leakage), &table_info->max_clock_voltage_on_dc.vddc);
	if (tmp_result)
		result = tmp_result;
#endif

	tmp_result = vega10_patch_voltage_dependency_tables_with_lookup_table(hwmgr);
	if (tmp_result)
		result = tmp_result;

	tmp_result = vega10_sort_lookup_table(hwmgr, table_info->vddc_lookup_table);
	if (tmp_result)
		result = tmp_result;

	return result;
}

static int vega10_set_private_data_based_on_pptable(struct pp_hwmgr *hwmgr)
{
	struct phm_ppt_v2_information *table_info =
			(struct phm_ppt_v2_information *)(hwmgr->pptable);
	struct phm_ppt_v1_clock_voltage_dependency_table *allowed_sclk_vdd_table =
			table_info->vdd_dep_on_socclk;
	struct phm_ppt_v1_clock_voltage_dependency_table *allowed_mclk_vdd_table =
			table_info->vdd_dep_on_mclk;

	PP_ASSERT_WITH_CODE(allowed_sclk_vdd_table,
		"VDD dependency on SCLK table is missing. This table is mandatory", return -EINVAL);
	PP_ASSERT_WITH_CODE(allowed_sclk_vdd_table->count >= 1,
		"VDD dependency on SCLK table is empty. This table is mandatory", return -EINVAL);

	PP_ASSERT_WITH_CODE(allowed_mclk_vdd_table,
		"VDD dependency on MCLK table is missing.  This table is mandatory", return -EINVAL);
	PP_ASSERT_WITH_CODE(allowed_mclk_vdd_table->count >= 1,
		"VDD dependency on MCLK table is empty.  This table is mandatory", return -EINVAL);

	table_info->max_clock_voltage_on_ac.sclk =
		allowed_sclk_vdd_table->entries[allowed_sclk_vdd_table->count - 1].clk;
	table_info->max_clock_voltage_on_ac.mclk =
		allowed_mclk_vdd_table->entries[allowed_mclk_vdd_table->count - 1].clk;
	table_info->max_clock_voltage_on_ac.vddc =
		allowed_sclk_vdd_table->entries[allowed_sclk_vdd_table->count - 1].vddc;
	table_info->max_clock_voltage_on_ac.vddci =
		allowed_mclk_vdd_table->entries[allowed_mclk_vdd_table->count - 1].vddci;

	hwmgr->dyn_state.max_clock_voltage_on_ac.sclk =
		table_info->max_clock_voltage_on_ac.sclk;
	hwmgr->dyn_state.max_clock_voltage_on_ac.mclk =
		table_info->max_clock_voltage_on_ac.mclk;
	hwmgr->dyn_state.max_clock_voltage_on_ac.vddc =
		table_info->max_clock_voltage_on_ac.vddc;
	hwmgr->dyn_state.max_clock_voltage_on_ac.vddci =
		table_info->max_clock_voltage_on_ac.vddci;

	return 0;
}

static int vega10_hwmgr_backend_fini(struct pp_hwmgr *hwmgr)
{
	kfree(hwmgr->dyn_state.vddc_dep_on_dal_pwrl);
	hwmgr->dyn_state.vddc_dep_on_dal_pwrl = NULL;

	kfree(hwmgr->backend);
	hwmgr->backend = NULL;

	return 0;
}

static int vega10_hwmgr_backend_init(struct pp_hwmgr *hwmgr)
{
	int result = 0;
	struct vega10_hwmgr *data;
	uint32_t config_telemetry = 0;
	struct pp_atomfwctrl_voltage_table vol_table;
	struct cgs_system_info sys_info = {0};
	uint32_t reg;

	data = kzalloc(sizeof(struct vega10_hwmgr), GFP_KERNEL);
	if (data == NULL)
		return -ENOMEM;

	hwmgr->backend = data;

	vega10_set_default_registry_data(hwmgr);

	data->disable_dpm_mask = 0xff;
	data->workload_mask = 0xff;

	/* need to set voltage control types before EVV patching */
	data->vddc_control = VEGA10_VOLTAGE_CONTROL_NONE;
	data->mvdd_control = VEGA10_VOLTAGE_CONTROL_NONE;
	data->vddci_control = VEGA10_VOLTAGE_CONTROL_NONE;

	/* VDDCR_SOC */
	if (pp_atomfwctrl_is_voltage_controlled_by_gpio_v4(hwmgr,
			VOLTAGE_TYPE_VDDC, VOLTAGE_OBJ_SVID2)) {
		if (!pp_atomfwctrl_get_voltage_table_v4(hwmgr,
				VOLTAGE_TYPE_VDDC, VOLTAGE_OBJ_SVID2,
				&vol_table)) {
			config_telemetry = ((vol_table.telemetry_slope << 8) & 0xff00) |
					(vol_table.telemetry_offset & 0xff);
			data->vddc_control = VEGA10_VOLTAGE_CONTROL_BY_SVID2;
		}
	} else {
		kfree(hwmgr->backend);
		hwmgr->backend = NULL;
		PP_ASSERT_WITH_CODE(false,
				"VDDCR_SOC is not SVID2!",
				return -1);
	}

	/* MVDDC */
	if (pp_atomfwctrl_is_voltage_controlled_by_gpio_v4(hwmgr,
			VOLTAGE_TYPE_MVDDC, VOLTAGE_OBJ_SVID2)) {
		if (!pp_atomfwctrl_get_voltage_table_v4(hwmgr,
				VOLTAGE_TYPE_MVDDC, VOLTAGE_OBJ_SVID2,
				&vol_table)) {
			config_telemetry |=
					((vol_table.telemetry_slope << 24) & 0xff000000) |
					((vol_table.telemetry_offset << 16) & 0xff0000);
			data->mvdd_control = VEGA10_VOLTAGE_CONTROL_BY_SVID2;
		}
	}

	 /* VDDCI_MEM */
	if (PP_CAP(PHM_PlatformCaps_ControlVDDCI)) {
		if (pp_atomfwctrl_is_voltage_controlled_by_gpio_v4(hwmgr,
				VOLTAGE_TYPE_VDDCI, VOLTAGE_OBJ_GPIO_LUT))
			data->vddci_control = VEGA10_VOLTAGE_CONTROL_BY_GPIO;
	}

	data->config_telemetry = config_telemetry;

	vega10_set_features_platform_caps(hwmgr);

	vega10_init_dpm_defaults(hwmgr);

#ifdef PPLIB_VEGA10_EVV_SUPPORT
	/* Get leakage voltage based on leakage ID. */
	PP_ASSERT_WITH_CODE(!vega10_get_evv_voltages(hwmgr),
			"Get EVV Voltage Failed.  Abort Driver loading!",
			return -1);
#endif

	/* Patch our voltage dependency table with actual leakage voltage
	 * We need to perform leakage translation before it's used by other functions
	 */
	vega10_complete_dependency_tables(hwmgr);

	/* Parse pptable data read from VBIOS */
	vega10_set_private_data_based_on_pptable(hwmgr);

	data->is_tlu_enabled = false;

	hwmgr->platform_descriptor.hardwareActivityPerformanceLevels =
			VEGA10_MAX_HARDWARE_POWERLEVELS;
	hwmgr->platform_descriptor.hardwarePerformanceLevels = 2;
	hwmgr->platform_descriptor.minimumClocksReductionPercentage = 50;

	hwmgr->platform_descriptor.vbiosInterruptId = 0x20000400; /* IRQ_SOURCE1_SW_INT */
	/* The true clock step depends on the frequency, typically 4.5 or 9 MHz. Here we use 5. */
	hwmgr->platform_descriptor.clockStep.engineClock = 500;
	hwmgr->platform_descriptor.clockStep.memoryClock = 500;

	sys_info.size = sizeof(struct cgs_system_info);
	sys_info.info_id = CGS_SYSTEM_INFO_GFX_CU_INFO;
	result = cgs_query_system_info(hwmgr->device, &sys_info);
	data->total_active_cus = sys_info.value;
	/* Setup default Overdrive Fan control settings */
	data->odn_fan_table.target_fan_speed =
			hwmgr->thermal_controller.advanceFanControlParameters.usMaxFanRPM;
	data->odn_fan_table.target_temperature =
			hwmgr->thermal_controller.
			advanceFanControlParameters.ucTargetTemperature;
	data->odn_fan_table.min_performance_clock =
			hwmgr->thermal_controller.advanceFanControlParameters.
			ulMinFanSCLKAcousticLimit;
	data->odn_fan_table.min_fan_limit =
			hwmgr->thermal_controller.
			advanceFanControlParameters.usFanPWMMinLimit *
			hwmgr->thermal_controller.fanInfo.ulMaxRPM / 100;

	reg = soc15_get_register_offset(DF_HWID, 0,
			mmDF_CS_AON0_DramBaseAddress0_BASE_IDX,
			mmDF_CS_AON0_DramBaseAddress0);
	data->mem_channels = (cgs_read_register(hwmgr->device, reg) &
			DF_CS_AON0_DramBaseAddress0__IntLvNumChan_MASK) >>
			DF_CS_AON0_DramBaseAddress0__IntLvNumChan__SHIFT;
	PP_ASSERT_WITH_CODE(data->mem_channels < ARRAY_SIZE(channel_number),
			"Mem Channel Index Exceeded maximum!",
			return -EINVAL);

	return result;
}

static int vega10_init_sclk_threshold(struct pp_hwmgr *hwmgr)
{
	struct vega10_hwmgr *data =
			(struct vega10_hwmgr *)(hwmgr->backend);

	data->low_sclk_interrupt_threshold = 0;

	return 0;
}

static int vega10_setup_dpm_led_config(struct pp_hwmgr *hwmgr)
{
	struct vega10_hwmgr *data =
			(struct vega10_hwmgr *)(hwmgr->backend);
	PPTable_t *pp_table = &(data->smc_state_table.pp_table);

	struct pp_atomfwctrl_voltage_table table;
	uint8_t i, j;
	uint32_t mask = 0;
	uint32_t tmp;
	int32_t ret = 0;

	ret = pp_atomfwctrl_get_voltage_table_v4(hwmgr, VOLTAGE_TYPE_LEDDPM,
						VOLTAGE_OBJ_GPIO_LUT, &table);

	if (!ret) {
		tmp = table.mask_low;
		for (i = 0, j = 0; i < 32; i++) {
			if (tmp & 1) {
				mask |= (uint32_t)(i << (8 * j));
				if (++j >= 3)
					break;
			}
			tmp >>= 1;
		}
	}

	pp_table->LedPin0 = (uint8_t)(mask & 0xff);
	pp_table->LedPin1 = (uint8_t)((mask >> 8) & 0xff);
	pp_table->LedPin2 = (uint8_t)((mask >> 16) & 0xff);
	return 0;
}

static int vega10_setup_asic_task(struct pp_hwmgr *hwmgr)
{
	PP_ASSERT_WITH_CODE(!vega10_init_sclk_threshold(hwmgr),
			"Failed to init sclk threshold!",
			return -EINVAL);

	PP_ASSERT_WITH_CODE(!vega10_setup_dpm_led_config(hwmgr),
			"Failed to set up led dpm config!",
			return -EINVAL);

	return 0;
}

static bool vega10_is_dpm_running(struct pp_hwmgr *hwmgr)
{
	uint32_t features_enabled;

	if (!vega10_get_smc_features(hwmgr, &features_enabled)) {
		if (features_enabled & SMC_DPM_FEATURES)
			return true;
	}
	return false;
}

/**
* Remove repeated voltage values and create table with unique values.
*
* @param    hwmgr  the address of the powerplay hardware manager.
* @param    vol_table  the pointer to changing voltage table
* @return    0 in success
*/

static int vega10_trim_voltage_table(struct pp_hwmgr *hwmgr,
		struct pp_atomfwctrl_voltage_table *vol_table)
{
	uint32_t i, j;
	uint16_t vvalue;
	bool found = false;
	struct pp_atomfwctrl_voltage_table *table;

	PP_ASSERT_WITH_CODE(vol_table,
			"Voltage Table empty.", return -EINVAL);
	table = kzalloc(sizeof(struct pp_atomfwctrl_voltage_table),
			GFP_KERNEL);

	if (!table)
		return -ENOMEM;

	table->mask_low = vol_table->mask_low;
	table->phase_delay = vol_table->phase_delay;

	for (i = 0; i < vol_table->count; i++) {
		vvalue = vol_table->entries[i].value;
		found = false;

		for (j = 0; j < table->count; j++) {
			if (vvalue == table->entries[j].value) {
				found = true;
				break;
			}
		}

		if (!found) {
			table->entries[table->count].value = vvalue;
			table->entries[table->count].smio_low =
					vol_table->entries[i].smio_low;
			table->count++;
		}
	}

	memcpy(vol_table, table, sizeof(struct pp_atomfwctrl_voltage_table));
	kfree(table);

	return 0;
}

static int vega10_get_mvdd_voltage_table(struct pp_hwmgr *hwmgr,
		phm_ppt_v1_clock_voltage_dependency_table *dep_table,
		struct pp_atomfwctrl_voltage_table *vol_table)
{
	int i;

	PP_ASSERT_WITH_CODE(dep_table->count,
			"Voltage Dependency Table empty.",
			return -EINVAL);

	vol_table->mask_low = 0;
	vol_table->phase_delay = 0;
	vol_table->count = dep_table->count;

	for (i = 0; i < vol_table->count; i++) {
		vol_table->entries[i].value = dep_table->entries[i].mvdd;
		vol_table->entries[i].smio_low = 0;
	}

	PP_ASSERT_WITH_CODE(!vega10_trim_voltage_table(hwmgr,
			vol_table),
			"Failed to trim MVDD Table!",
			return -1);

	return 0;
}

static int vega10_get_vddci_voltage_table(struct pp_hwmgr *hwmgr,
		phm_ppt_v1_clock_voltage_dependency_table *dep_table,
		struct pp_atomfwctrl_voltage_table *vol_table)
{
	uint32_t i;

	PP_ASSERT_WITH_CODE(dep_table->count,
			"Voltage Dependency Table empty.",
			return -EINVAL);

	vol_table->mask_low = 0;
	vol_table->phase_delay = 0;
	vol_table->count = dep_table->count;

	for (i = 0; i < dep_table->count; i++) {
		vol_table->entries[i].value = dep_table->entries[i].vddci;
		vol_table->entries[i].smio_low = 0;
	}

	PP_ASSERT_WITH_CODE(!vega10_trim_voltage_table(hwmgr, vol_table),
			"Failed to trim VDDCI table.",
			return -1);

	return 0;
}

static int vega10_get_vdd_voltage_table(struct pp_hwmgr *hwmgr,
		phm_ppt_v1_clock_voltage_dependency_table *dep_table,
		struct pp_atomfwctrl_voltage_table *vol_table)
{
	int i;

	PP_ASSERT_WITH_CODE(dep_table->count,
			"Voltage Dependency Table empty.",
			return -EINVAL);

	vol_table->mask_low = 0;
	vol_table->phase_delay = 0;
	vol_table->count = dep_table->count;

	for (i = 0; i < vol_table->count; i++) {
		vol_table->entries[i].value = dep_table->entries[i].vddc;
		vol_table->entries[i].smio_low = 0;
	}

	return 0;
}

/* ---- Voltage Tables ----
 * If the voltage table would be bigger than
 * what will fit into the state table on
 * the SMC keep only the higher entries.
 */
static void vega10_trim_voltage_table_to_fit_state_table(
		struct pp_hwmgr *hwmgr,
		uint32_t max_vol_steps,
		struct pp_atomfwctrl_voltage_table *vol_table)
{
	unsigned int i, diff;

	if (vol_table->count <= max_vol_steps)
		return;

	diff = vol_table->count - max_vol_steps;

	for (i = 0; i < max_vol_steps; i++)
		vol_table->entries[i] = vol_table->entries[i + diff];

	vol_table->count = max_vol_steps;
}

/**
* Create Voltage Tables.
*
* @param    hwmgr  the address of the powerplay hardware manager.
* @return   always 0
*/
static int vega10_construct_voltage_tables(struct pp_hwmgr *hwmgr)
{
	struct vega10_hwmgr *data = (struct vega10_hwmgr *)(hwmgr->backend);
	struct phm_ppt_v2_information *table_info =
			(struct phm_ppt_v2_information *)hwmgr->pptable;
	int result;

	if (data->mvdd_control == VEGA10_VOLTAGE_CONTROL_BY_SVID2 ||
			data->mvdd_control == VEGA10_VOLTAGE_CONTROL_NONE) {
		result = vega10_get_mvdd_voltage_table(hwmgr,
				table_info->vdd_dep_on_mclk,
				&(data->mvdd_voltage_table));
		PP_ASSERT_WITH_CODE(!result,
				"Failed to retrieve MVDDC table!",
				return result);
	}

	if (data->vddci_control == VEGA10_VOLTAGE_CONTROL_NONE) {
		result = vega10_get_vddci_voltage_table(hwmgr,
				table_info->vdd_dep_on_mclk,
				&(data->vddci_voltage_table));
		PP_ASSERT_WITH_CODE(!result,
				"Failed to retrieve VDDCI_MEM table!",
				return result);
	}

	if (data->vddc_control == VEGA10_VOLTAGE_CONTROL_BY_SVID2 ||
			data->vddc_control == VEGA10_VOLTAGE_CONTROL_NONE) {
		result = vega10_get_vdd_voltage_table(hwmgr,
				table_info->vdd_dep_on_sclk,
				&(data->vddc_voltage_table));
		PP_ASSERT_WITH_CODE(!result,
				"Failed to retrieve VDDCR_SOC table!",
				return result);
	}

	PP_ASSERT_WITH_CODE(data->vddc_voltage_table.count <= 16,
			"Too many voltage values for VDDC. Trimming to fit state table.",
			vega10_trim_voltage_table_to_fit_state_table(hwmgr,
					16, &(data->vddc_voltage_table)));

	PP_ASSERT_WITH_CODE(data->vddci_voltage_table.count <= 16,
			"Too many voltage values for VDDCI. Trimming to fit state table.",
			vega10_trim_voltage_table_to_fit_state_table(hwmgr,
					16, &(data->vddci_voltage_table)));

	PP_ASSERT_WITH_CODE(data->mvdd_voltage_table.count <= 16,
			"Too many voltage values for MVDD. Trimming to fit state table.",
			vega10_trim_voltage_table_to_fit_state_table(hwmgr,
					16, &(data->mvdd_voltage_table)));


	return 0;
}

/*
 * @fn vega10_init_dpm_state
 * @brief Function to initialize all Soft Min/Max and Hard Min/Max to 0xff.
 *
 * @param    dpm_state - the address of the DPM Table to initiailize.
 * @return   None.
 */
static void vega10_init_dpm_state(struct vega10_dpm_state *dpm_state)
{
	dpm_state->soft_min_level = 0xff;
	dpm_state->soft_max_level = 0xff;
	dpm_state->hard_min_level = 0xff;
	dpm_state->hard_max_level = 0xff;
}

static void vega10_setup_default_single_dpm_table(struct pp_hwmgr *hwmgr,
		struct vega10_single_dpm_table *dpm_table,
		struct phm_ppt_v1_clock_voltage_dependency_table *dep_table)
{
	int i;

	dpm_table->count = 0;

	for (i = 0; i < dep_table->count; i++) {
		if (i == 0 || dpm_table->dpm_levels[dpm_table->count - 1].value <=
				dep_table->entries[i].clk) {
			dpm_table->dpm_levels[dpm_table->count].value =
					dep_table->entries[i].clk;
			dpm_table->dpm_levels[dpm_table->count].enabled = true;
			dpm_table->count++;
		}
	}
}
static int vega10_setup_default_pcie_table(struct pp_hwmgr *hwmgr)
{
	struct vega10_hwmgr *data =
			(struct vega10_hwmgr *)(hwmgr->backend);
	struct vega10_pcie_table *pcie_table = &(data->dpm_table.pcie_table);
	struct phm_ppt_v2_information *table_info =
			(struct phm_ppt_v2_information *)(hwmgr->pptable);
	struct phm_ppt_v1_pcie_table *bios_pcie_table =
			table_info->pcie_table;
	uint32_t i;

	PP_ASSERT_WITH_CODE(bios_pcie_table->count,
			"Incorrect number of PCIE States from VBIOS!",
			return -1);

	for (i = 0; i < NUM_LINK_LEVELS; i++) {
		if (data->registry_data.pcieSpeedOverride)
			pcie_table->pcie_gen[i] =
					data->registry_data.pcieSpeedOverride;
		else
			pcie_table->pcie_gen[i] =
					bios_pcie_table->entries[i].gen_speed;

		if (data->registry_data.pcieLaneOverride)
			pcie_table->pcie_lane[i] = (uint8_t)encode_pcie_lane_width(
					data->registry_data.pcieLaneOverride);
		else
			pcie_table->pcie_lane[i] = (uint8_t)encode_pcie_lane_width(
							bios_pcie_table->entries[i].lane_width);
		if (data->registry_data.pcieClockOverride)
			pcie_table->lclk[i] =
					data->registry_data.pcieClockOverride;
		else
			pcie_table->lclk[i] =
					bios_pcie_table->entries[i].pcie_sclk;
	}

	pcie_table->count = NUM_LINK_LEVELS;

	return 0;
}

/*
 * This function is to initialize all DPM state tables
 * for SMU based on the dependency table.
 * Dynamic state patching function will then trim these
 * state tables to the allowed range based
 * on the power policy or external client requests,
 * such as UVD request, etc.
 */
static int vega10_setup_default_dpm_tables(struct pp_hwmgr *hwmgr)
{
	struct vega10_hwmgr *data =
			(struct vega10_hwmgr *)(hwmgr->backend);
	struct phm_ppt_v2_information *table_info =
			(struct phm_ppt_v2_information *)(hwmgr->pptable);
	struct vega10_single_dpm_table *dpm_table;
	uint32_t i;

	struct phm_ppt_v1_clock_voltage_dependency_table *dep_soc_table =
			table_info->vdd_dep_on_socclk;
	struct phm_ppt_v1_clock_voltage_dependency_table *dep_gfx_table =
			table_info->vdd_dep_on_sclk;
	struct phm_ppt_v1_clock_voltage_dependency_table *dep_mclk_table =
			table_info->vdd_dep_on_mclk;
	struct phm_ppt_v1_mm_clock_voltage_dependency_table *dep_mm_table =
			table_info->mm_dep_table;
	struct phm_ppt_v1_clock_voltage_dependency_table *dep_dcef_table =
			table_info->vdd_dep_on_dcefclk;
	struct phm_ppt_v1_clock_voltage_dependency_table *dep_pix_table =
			table_info->vdd_dep_on_pixclk;
	struct phm_ppt_v1_clock_voltage_dependency_table *dep_disp_table =
			table_info->vdd_dep_on_dispclk;
	struct phm_ppt_v1_clock_voltage_dependency_table *dep_phy_table =
			table_info->vdd_dep_on_phyclk;

	PP_ASSERT_WITH_CODE(dep_soc_table,
			"SOCCLK dependency table is missing. This table is mandatory",
			return -EINVAL);
	PP_ASSERT_WITH_CODE(dep_soc_table->count >= 1,
			"SOCCLK dependency table is empty. This table is mandatory",
			return -EINVAL);

	PP_ASSERT_WITH_CODE(dep_gfx_table,
			"GFXCLK dependency table is missing. This table is mandatory",
			return -EINVAL);
	PP_ASSERT_WITH_CODE(dep_gfx_table->count >= 1,
			"GFXCLK dependency table is empty. This table is mandatory",
			return -EINVAL);

	PP_ASSERT_WITH_CODE(dep_mclk_table,
			"MCLK dependency table is missing. This table is mandatory",
			return -EINVAL);
	PP_ASSERT_WITH_CODE(dep_mclk_table->count >= 1,
			"MCLK dependency table has to have is missing. This table is mandatory",
			return -EINVAL);

	/* Initialize Sclk DPM table based on allow Sclk values */
	dpm_table = &(data->dpm_table.soc_table);
	vega10_setup_default_single_dpm_table(hwmgr,
			dpm_table,
			dep_soc_table);

	vega10_init_dpm_state(&(dpm_table->dpm_state));

	dpm_table = &(data->dpm_table.gfx_table);
	vega10_setup_default_single_dpm_table(hwmgr,
			dpm_table,
			dep_gfx_table);
	vega10_init_dpm_state(&(dpm_table->dpm_state));

	/* Initialize Mclk DPM table based on allow Mclk values */
	data->dpm_table.mem_table.count = 0;
	dpm_table = &(data->dpm_table.mem_table);
	vega10_setup_default_single_dpm_table(hwmgr,
			dpm_table,
			dep_mclk_table);
	vega10_init_dpm_state(&(dpm_table->dpm_state));

	data->dpm_table.eclk_table.count = 0;
	dpm_table = &(data->dpm_table.eclk_table);
	for (i = 0; i < dep_mm_table->count; i++) {
		if (i == 0 || dpm_table->dpm_levels
				[dpm_table->count - 1].value <=
						dep_mm_table->entries[i].eclk) {
			dpm_table->dpm_levels[dpm_table->count].value =
					dep_mm_table->entries[i].eclk;
			dpm_table->dpm_levels[dpm_table->count].enabled =
					(i == 0) ? true : false;
			dpm_table->count++;
		}
	}
	vega10_init_dpm_state(&(dpm_table->dpm_state));

	data->dpm_table.vclk_table.count = 0;
	data->dpm_table.dclk_table.count = 0;
	dpm_table = &(data->dpm_table.vclk_table);
	for (i = 0; i < dep_mm_table->count; i++) {
		if (i == 0 || dpm_table->dpm_levels
				[dpm_table->count - 1].value <=
						dep_mm_table->entries[i].vclk) {
			dpm_table->dpm_levels[dpm_table->count].value =
					dep_mm_table->entries[i].vclk;
			dpm_table->dpm_levels[dpm_table->count].enabled =
					(i == 0) ? true : false;
			dpm_table->count++;
		}
	}
	vega10_init_dpm_state(&(dpm_table->dpm_state));

	dpm_table = &(data->dpm_table.dclk_table);
	for (i = 0; i < dep_mm_table->count; i++) {
		if (i == 0 || dpm_table->dpm_levels
				[dpm_table->count - 1].value <=
						dep_mm_table->entries[i].dclk) {
			dpm_table->dpm_levels[dpm_table->count].value =
					dep_mm_table->entries[i].dclk;
			dpm_table->dpm_levels[dpm_table->count].enabled =
					(i == 0) ? true : false;
			dpm_table->count++;
		}
	}
	vega10_init_dpm_state(&(dpm_table->dpm_state));

	/* Assume there is no headless Vega10 for now */
	dpm_table = &(data->dpm_table.dcef_table);
	vega10_setup_default_single_dpm_table(hwmgr,
			dpm_table,
			dep_dcef_table);

	vega10_init_dpm_state(&(dpm_table->dpm_state));

	dpm_table = &(data->dpm_table.pixel_table);
	vega10_setup_default_single_dpm_table(hwmgr,
			dpm_table,
			dep_pix_table);

	vega10_init_dpm_state(&(dpm_table->dpm_state));

	dpm_table = &(data->dpm_table.display_table);
	vega10_setup_default_single_dpm_table(hwmgr,
			dpm_table,
			dep_disp_table);

	vega10_init_dpm_state(&(dpm_table->dpm_state));

	dpm_table = &(data->dpm_table.phy_table);
	vega10_setup_default_single_dpm_table(hwmgr,
			dpm_table,
			dep_phy_table);

	vega10_init_dpm_state(&(dpm_table->dpm_state));

	vega10_setup_default_pcie_table(hwmgr);

	/* save a copy of the default DPM table */
	memcpy(&(data->golden_dpm_table), &(data->dpm_table),
			sizeof(struct vega10_dpm_table));

	if (PP_CAP(PHM_PlatformCaps_ODNinACSupport) ||
	    PP_CAP(PHM_PlatformCaps_ODNinDCSupport)) {
		data->odn_dpm_table.odn_core_clock_dpm_levels.
		number_of_performance_levels = data->dpm_table.gfx_table.count;
		for (i = 0; i < data->dpm_table.gfx_table.count; i++) {
			data->odn_dpm_table.odn_core_clock_dpm_levels.
			performance_level_entries[i].clock =
					data->dpm_table.gfx_table.dpm_levels[i].value;
			data->odn_dpm_table.odn_core_clock_dpm_levels.
			performance_level_entries[i].enabled = true;
		}

		data->odn_dpm_table.vdd_dependency_on_sclk.count =
				dep_gfx_table->count;
		for (i = 0; i < dep_gfx_table->count; i++) {
			data->odn_dpm_table.vdd_dependency_on_sclk.entries[i].clk =
					dep_gfx_table->entries[i].clk;
			data->odn_dpm_table.vdd_dependency_on_sclk.entries[i].vddInd =
					dep_gfx_table->entries[i].vddInd;
			data->odn_dpm_table.vdd_dependency_on_sclk.entries[i].cks_enable =
					dep_gfx_table->entries[i].cks_enable;
			data->odn_dpm_table.vdd_dependency_on_sclk.entries[i].cks_voffset =
					dep_gfx_table->entries[i].cks_voffset;
		}

		data->odn_dpm_table.odn_memory_clock_dpm_levels.
		number_of_performance_levels = data->dpm_table.mem_table.count;
		for (i = 0; i < data->dpm_table.mem_table.count; i++) {
			data->odn_dpm_table.odn_memory_clock_dpm_levels.
			performance_level_entries[i].clock =
					data->dpm_table.mem_table.dpm_levels[i].value;
			data->odn_dpm_table.odn_memory_clock_dpm_levels.
			performance_level_entries[i].enabled = true;
		}

		data->odn_dpm_table.vdd_dependency_on_mclk.count = dep_mclk_table->count;
		for (i = 0; i < dep_mclk_table->count; i++) {
			data->odn_dpm_table.vdd_dependency_on_mclk.entries[i].clk =
					dep_mclk_table->entries[i].clk;
			data->odn_dpm_table.vdd_dependency_on_mclk.entries[i].vddInd =
					dep_mclk_table->entries[i].vddInd;
			data->odn_dpm_table.vdd_dependency_on_mclk.entries[i].vddci =
					dep_mclk_table->entries[i].vddci;
		}
	}

	return 0;
}

/*
 * @fn vega10_populate_ulv_state
 * @brief Function to provide parameters for Utral Low Voltage state to SMC.
 *
 * @param    hwmgr - the address of the hardware manager.
 * @return   Always 0.
 */
static int vega10_populate_ulv_state(struct pp_hwmgr *hwmgr)
{
	struct vega10_hwmgr *data =
			(struct vega10_hwmgr *)(hwmgr->backend);
	struct phm_ppt_v2_information *table_info =
			(struct phm_ppt_v2_information *)(hwmgr->pptable);

	data->smc_state_table.pp_table.UlvOffsetVid =
			(uint8_t)table_info->us_ulv_voltage_offset;

	data->smc_state_table.pp_table.UlvSmnclkDid =
			(uint8_t)(table_info->us_ulv_smnclk_did);
	data->smc_state_table.pp_table.UlvMp1clkDid =
			(uint8_t)(table_info->us_ulv_mp1clk_did);
	data->smc_state_table.pp_table.UlvGfxclkBypass =
			(uint8_t)(table_info->us_ulv_gfxclk_bypass);
	data->smc_state_table.pp_table.UlvPhaseSheddingPsi0 =
			(uint8_t)(data->vddc_voltage_table.psi0_enable);
	data->smc_state_table.pp_table.UlvPhaseSheddingPsi1 =
			(uint8_t)(data->vddc_voltage_table.psi1_enable);

	return 0;
}

static int vega10_populate_single_lclk_level(struct pp_hwmgr *hwmgr,
		uint32_t lclock, uint8_t *curr_lclk_did)
{
	struct pp_atomfwctrl_clock_dividers_soc15 dividers;

	PP_ASSERT_WITH_CODE(!pp_atomfwctrl_get_gpu_pll_dividers_vega10(
			hwmgr,
			COMPUTE_GPUCLK_INPUT_FLAG_DEFAULT_GPUCLK,
			lclock, &dividers),
			"Failed to get LCLK clock settings from VBIOS!",
			return -1);

	*curr_lclk_did = dividers.ulDid;

	return 0;
}

static int vega10_populate_smc_link_levels(struct pp_hwmgr *hwmgr)
{
	int result = -1;
	struct vega10_hwmgr *data =
			(struct vega10_hwmgr *)(hwmgr->backend);
	PPTable_t *pp_table = &(data->smc_state_table.pp_table);
	struct vega10_pcie_table *pcie_table =
			&(data->dpm_table.pcie_table);
	uint32_t i, j;

	for (i = 0; i < pcie_table->count; i++) {
		pp_table->PcieGenSpeed[i] = pcie_table->pcie_gen[i];
		pp_table->PcieLaneCount[i] = pcie_table->pcie_lane[i];

		result = vega10_populate_single_lclk_level(hwmgr,
				pcie_table->lclk[i], &(pp_table->LclkDid[i]));
		if (result) {
			pr_info("Populate LClock Level %d Failed!\n", i);
			return result;
		}
	}

	j = i - 1;
	while (i < NUM_LINK_LEVELS) {
		pp_table->PcieGenSpeed[i] = pcie_table->pcie_gen[j];
		pp_table->PcieLaneCount[i] = pcie_table->pcie_lane[j];

		result = vega10_populate_single_lclk_level(hwmgr,
				pcie_table->lclk[j], &(pp_table->LclkDid[i]));
		if (result) {
			pr_info("Populate LClock Level %d Failed!\n", i);
			return result;
		}
		i++;
	}

	return result;
}

/**
* Populates single SMC GFXSCLK structure using the provided engine clock
*
* @param    hwmgr      the address of the hardware manager
* @param    gfx_clock  the GFX clock to use to populate the structure.
* @param    current_gfxclk_level  location in PPTable for the SMC GFXCLK structure.
*/

static int vega10_populate_single_gfx_level(struct pp_hwmgr *hwmgr,
		uint32_t gfx_clock, PllSetting_t *current_gfxclk_level,
		uint32_t *acg_freq)
{
	struct phm_ppt_v2_information *table_info =
			(struct phm_ppt_v2_information *)(hwmgr->pptable);
	struct phm_ppt_v1_clock_voltage_dependency_table *dep_on_sclk =
			table_info->vdd_dep_on_sclk;
	struct vega10_hwmgr *data =
			(struct vega10_hwmgr *)(hwmgr->backend);
	struct pp_atomfwctrl_clock_dividers_soc15 dividers;
	uint32_t gfx_max_clock =
			hwmgr->platform_descriptor.overdriveLimit.engineClock;
	uint32_t i = 0;

	if (data->apply_overdrive_next_settings_mask &
			DPMTABLE_OD_UPDATE_VDDC)
		dep_on_sclk = (struct phm_ppt_v1_clock_voltage_dependency_table *)
						&(data->odn_dpm_table.vdd_dependency_on_sclk);

	PP_ASSERT_WITH_CODE(dep_on_sclk,
			"Invalid SOC_VDD-GFX_CLK Dependency Table!",
			return -EINVAL);

	if (data->need_update_dpm_table & DPMTABLE_OD_UPDATE_SCLK)
		gfx_clock = gfx_clock > gfx_max_clock ? gfx_max_clock : gfx_clock;
	else {
		for (i = 0; i < dep_on_sclk->count; i++) {
			if (dep_on_sclk->entries[i].clk == gfx_clock)
				break;
		}
		PP_ASSERT_WITH_CODE(dep_on_sclk->count > i,
				"Cannot find gfx_clk in SOC_VDD-GFX_CLK!",
				return -EINVAL);
	}

	PP_ASSERT_WITH_CODE(!pp_atomfwctrl_get_gpu_pll_dividers_vega10(hwmgr,
			COMPUTE_GPUCLK_INPUT_FLAG_GFXCLK,
			gfx_clock, &dividers),
			"Failed to get GFX Clock settings from VBIOS!",
			return -EINVAL);

	/* Feedback Multiplier: bit 0:8 int, bit 15:12 post_div, bit 31:16 frac */
	current_gfxclk_level->FbMult =
			cpu_to_le32(dividers.ulPll_fb_mult);
	/* Spread FB Multiplier bit: bit 0:8 int, bit 31:16 frac */
	current_gfxclk_level->SsOn = dividers.ucPll_ss_enable;
	current_gfxclk_level->SsFbMult =
			cpu_to_le32(dividers.ulPll_ss_fbsmult);
	current_gfxclk_level->SsSlewFrac =
			cpu_to_le16(dividers.usPll_ss_slew_frac);
	current_gfxclk_level->Did = (uint8_t)(dividers.ulDid);

	*acg_freq = gfx_clock / 100; /* 100 Khz to Mhz conversion */

	return 0;
}

/**
 * @brief Populates single SMC SOCCLK structure using the provided clock.
 *
 * @param    hwmgr - the address of the hardware manager.
 * @param    soc_clock - the SOC clock to use to populate the structure.
 * @param    current_socclk_level - location in PPTable for the SMC SOCCLK structure.
 * @return   0 on success..
 */
static int vega10_populate_single_soc_level(struct pp_hwmgr *hwmgr,
		uint32_t soc_clock, uint8_t *current_soc_did,
		uint8_t *current_vol_index)
{
	struct phm_ppt_v2_information *table_info =
			(struct phm_ppt_v2_information *)(hwmgr->pptable);
	struct phm_ppt_v1_clock_voltage_dependency_table *dep_on_soc =
			table_info->vdd_dep_on_socclk;
	struct pp_atomfwctrl_clock_dividers_soc15 dividers;
	uint32_t i;

	PP_ASSERT_WITH_CODE(dep_on_soc,
			"Invalid SOC_VDD-SOC_CLK Dependency Table!",
			return -EINVAL);
	for (i = 0; i < dep_on_soc->count; i++) {
		if (dep_on_soc->entries[i].clk == soc_clock)
			break;
	}
	PP_ASSERT_WITH_CODE(dep_on_soc->count > i,
			"Cannot find SOC_CLK in SOC_VDD-SOC_CLK Dependency Table",
			return -EINVAL);
	PP_ASSERT_WITH_CODE(!pp_atomfwctrl_get_gpu_pll_dividers_vega10(hwmgr,
			COMPUTE_GPUCLK_INPUT_FLAG_DEFAULT_GPUCLK,
			soc_clock, &dividers),
			"Failed to get SOC Clock settings from VBIOS!",
			return -EINVAL);

	*current_soc_did = (uint8_t)dividers.ulDid;
	*current_vol_index = (uint8_t)(dep_on_soc->entries[i].vddInd);

	return 0;
}

uint16_t vega10_locate_vddc_given_clock(struct pp_hwmgr *hwmgr,
		uint32_t clk,
		struct phm_ppt_v1_clock_voltage_dependency_table *dep_table)
{
	uint16_t i;

	for (i = 0; i < dep_table->count; i++) {
		if (dep_table->entries[i].clk == clk)
			return dep_table->entries[i].vddc;
	}

	pr_info("[LocateVddcGivenClock] Cannot locate SOC Vddc for this clock!");
	return 0;
}

/**
* Populates all SMC SCLK levels' structure based on the trimmed allowed dpm engine clock states
*
* @param    hwmgr      the address of the hardware manager
*/
static int vega10_populate_all_graphic_levels(struct pp_hwmgr *hwmgr)
{
	struct vega10_hwmgr *data =
			(struct vega10_hwmgr *)(hwmgr->backend);
	struct phm_ppt_v2_information *table_info =
			(struct phm_ppt_v2_information *)(hwmgr->pptable);
	struct phm_ppt_v1_clock_voltage_dependency_table *dep_table =
			table_info->vdd_dep_on_socclk;
	PPTable_t *pp_table = &(data->smc_state_table.pp_table);
	struct vega10_single_dpm_table *dpm_table = &(data->dpm_table.gfx_table);
	int result = 0;
	uint32_t i, j;

	for (i = 0; i < dpm_table->count; i++) {
		result = vega10_populate_single_gfx_level(hwmgr,
				dpm_table->dpm_levels[i].value,
				&(pp_table->GfxclkLevel[i]),
				&(pp_table->AcgFreqTable[i]));
		if (result)
			return result;
	}

	j = i - 1;
	while (i < NUM_GFXCLK_DPM_LEVELS) {
		result = vega10_populate_single_gfx_level(hwmgr,
				dpm_table->dpm_levels[j].value,
				&(pp_table->GfxclkLevel[i]),
				&(pp_table->AcgFreqTable[i]));
		if (result)
			return result;
		i++;
	}

	pp_table->GfxclkSlewRate =
			cpu_to_le16(table_info->us_gfxclk_slew_rate);

	dpm_table = &(data->dpm_table.soc_table);
	for (i = 0; i < dpm_table->count; i++) {
		pp_table->SocVid[i] =
				(uint8_t)convert_to_vid(
				vega10_locate_vddc_given_clock(hwmgr,
						dpm_table->dpm_levels[i].value,
						dep_table));
		result = vega10_populate_single_soc_level(hwmgr,
				dpm_table->dpm_levels[i].value,
				&(pp_table->SocclkDid[i]),
				&(pp_table->SocDpmVoltageIndex[i]));
		if (result)
			return result;
	}

	j = i - 1;
	while (i < NUM_SOCCLK_DPM_LEVELS) {
		pp_table->SocVid[i] = pp_table->SocVid[j];
		result = vega10_populate_single_soc_level(hwmgr,
				dpm_table->dpm_levels[j].value,
				&(pp_table->SocclkDid[i]),
				&(pp_table->SocDpmVoltageIndex[i]));
		if (result)
			return result;
		i++;
	}

	return result;
}

/**
 * @brief Populates single SMC GFXCLK structure using the provided clock.
 *
 * @param    hwmgr - the address of the hardware manager.
 * @param    mem_clock - the memory clock to use to populate the structure.
 * @return   0 on success..
 */
static int vega10_populate_single_memory_level(struct pp_hwmgr *hwmgr,
		uint32_t mem_clock, uint8_t *current_mem_vid,
		PllSetting_t *current_memclk_level, uint8_t *current_mem_soc_vind)
{
	struct vega10_hwmgr *data =
			(struct vega10_hwmgr *)(hwmgr->backend);
	struct phm_ppt_v2_information *table_info =
			(struct phm_ppt_v2_information *)(hwmgr->pptable);
	struct phm_ppt_v1_clock_voltage_dependency_table *dep_on_mclk =
			table_info->vdd_dep_on_mclk;
	struct pp_atomfwctrl_clock_dividers_soc15 dividers;
	uint32_t mem_max_clock =
			hwmgr->platform_descriptor.overdriveLimit.memoryClock;
	uint32_t i = 0;

	if (data->apply_overdrive_next_settings_mask &
			DPMTABLE_OD_UPDATE_VDDC)
		dep_on_mclk = (struct phm_ppt_v1_clock_voltage_dependency_table *)
					&data->odn_dpm_table.vdd_dependency_on_mclk;

	PP_ASSERT_WITH_CODE(dep_on_mclk,
			"Invalid SOC_VDD-UCLK Dependency Table!",
			return -EINVAL);

	if (data->need_update_dpm_table & DPMTABLE_OD_UPDATE_MCLK)
		mem_clock = mem_clock > mem_max_clock ? mem_max_clock : mem_clock;
	else {
		for (i = 0; i < dep_on_mclk->count; i++) {
			if (dep_on_mclk->entries[i].clk == mem_clock)
				break;
		}
		PP_ASSERT_WITH_CODE(dep_on_mclk->count > i,
				"Cannot find UCLK in SOC_VDD-UCLK Dependency Table!",
				return -EINVAL);
	}

	PP_ASSERT_WITH_CODE(!pp_atomfwctrl_get_gpu_pll_dividers_vega10(
			hwmgr, COMPUTE_GPUCLK_INPUT_FLAG_UCLK, mem_clock, &dividers),
			"Failed to get UCLK settings from VBIOS!",
			return -1);

	*current_mem_vid =
			(uint8_t)(convert_to_vid(dep_on_mclk->entries[i].mvdd));
	*current_mem_soc_vind =
			(uint8_t)(dep_on_mclk->entries[i].vddInd);
	current_memclk_level->FbMult = cpu_to_le32(dividers.ulPll_fb_mult);
	current_memclk_level->Did = (uint8_t)(dividers.ulDid);

	PP_ASSERT_WITH_CODE(current_memclk_level->Did >= 1,
			"Invalid Divider ID!",
			return -EINVAL);

	return 0;
}

/**
 * @brief Populates all SMC MCLK levels' structure based on the trimmed allowed dpm memory clock states.
 *
 * @param    pHwMgr - the address of the hardware manager.
 * @return   PP_Result_OK on success.
 */
static int vega10_populate_all_memory_levels(struct pp_hwmgr *hwmgr)
{
	struct vega10_hwmgr *data =
			(struct vega10_hwmgr *)(hwmgr->backend);
	PPTable_t *pp_table = &(data->smc_state_table.pp_table);
	struct vega10_single_dpm_table *dpm_table =
			&(data->dpm_table.mem_table);
	int result = 0;
	uint32_t i, j;

	for (i = 0; i < dpm_table->count; i++) {
		result = vega10_populate_single_memory_level(hwmgr,
				dpm_table->dpm_levels[i].value,
				&(pp_table->MemVid[i]),
				&(pp_table->UclkLevel[i]),
				&(pp_table->MemSocVoltageIndex[i]));
		if (result)
			return result;
	}

	j = i - 1;
	while (i < NUM_UCLK_DPM_LEVELS) {
		result = vega10_populate_single_memory_level(hwmgr,
				dpm_table->dpm_levels[j].value,
				&(pp_table->MemVid[i]),
				&(pp_table->UclkLevel[i]),
				&(pp_table->MemSocVoltageIndex[i]));
		if (result)
			return result;
		i++;
	}

	pp_table->NumMemoryChannels = (uint16_t)(data->mem_channels);
	pp_table->MemoryChannelWidth =
			(uint16_t)(HBM_MEMORY_CHANNEL_WIDTH *
					channel_number[data->mem_channels]);

	pp_table->LowestUclkReservedForUlv =
			(uint8_t)(data->lowest_uclk_reserved_for_ulv);

	return result;
}

static int vega10_populate_single_display_type(struct pp_hwmgr *hwmgr,
		DSPCLK_e disp_clock)
{
	struct vega10_hwmgr *data =
			(struct vega10_hwmgr *)(hwmgr->backend);
	PPTable_t *pp_table = &(data->smc_state_table.pp_table);
	struct phm_ppt_v2_information *table_info =
			(struct phm_ppt_v2_information *)
			(hwmgr->pptable);
	struct phm_ppt_v1_clock_voltage_dependency_table *dep_table;
	uint32_t i;
	uint16_t clk = 0, vddc = 0;
	uint8_t vid = 0;

	switch (disp_clock) {
	case DSPCLK_DCEFCLK:
		dep_table = table_info->vdd_dep_on_dcefclk;
		break;
	case DSPCLK_DISPCLK:
		dep_table = table_info->vdd_dep_on_dispclk;
		break;
	case DSPCLK_PIXCLK:
		dep_table = table_info->vdd_dep_on_pixclk;
		break;
	case DSPCLK_PHYCLK:
		dep_table = table_info->vdd_dep_on_phyclk;
		break;
	default:
		return -1;
	}

	PP_ASSERT_WITH_CODE(dep_table->count <= NUM_DSPCLK_LEVELS,
			"Number Of Entries Exceeded maximum!",
			return -1);

	for (i = 0; i < dep_table->count; i++) {
		clk = (uint16_t)(dep_table->entries[i].clk / 100);
		vddc = table_info->vddc_lookup_table->
				entries[dep_table->entries[i].vddInd].us_vdd;
		vid = (uint8_t)convert_to_vid(vddc);
		pp_table->DisplayClockTable[disp_clock][i].Freq =
				cpu_to_le16(clk);
		pp_table->DisplayClockTable[disp_clock][i].Vid =
				cpu_to_le16(vid);
	}

	while (i < NUM_DSPCLK_LEVELS) {
		pp_table->DisplayClockTable[disp_clock][i].Freq =
				cpu_to_le16(clk);
		pp_table->DisplayClockTable[disp_clock][i].Vid =
				cpu_to_le16(vid);
		i++;
	}

	return 0;
}

static int vega10_populate_all_display_clock_levels(struct pp_hwmgr *hwmgr)
{
	uint32_t i;

	for (i = 0; i < DSPCLK_COUNT; i++) {
		PP_ASSERT_WITH_CODE(!vega10_populate_single_display_type(hwmgr, i),
				"Failed to populate Clock in DisplayClockTable!",
				return -1);
	}

	return 0;
}

static int vega10_populate_single_eclock_level(struct pp_hwmgr *hwmgr,
		uint32_t eclock, uint8_t *current_eclk_did,
		uint8_t *current_soc_vol)
{
	struct phm_ppt_v2_information *table_info =
			(struct phm_ppt_v2_information *)(hwmgr->pptable);
	struct phm_ppt_v1_mm_clock_voltage_dependency_table *dep_table =
			table_info->mm_dep_table;
	struct pp_atomfwctrl_clock_dividers_soc15 dividers;
	uint32_t i;

	PP_ASSERT_WITH_CODE(!pp_atomfwctrl_get_gpu_pll_dividers_vega10(hwmgr,
			COMPUTE_GPUCLK_INPUT_FLAG_DEFAULT_GPUCLK,
			eclock, &dividers),
			"Failed to get ECLK clock settings from VBIOS!",
			return -1);

	*current_eclk_did = (uint8_t)dividers.ulDid;

	for (i = 0; i < dep_table->count; i++) {
		if (dep_table->entries[i].eclk == eclock)
			*current_soc_vol = dep_table->entries[i].vddcInd;
	}

	return 0;
}

static int vega10_populate_smc_vce_levels(struct pp_hwmgr *hwmgr)
{
	struct vega10_hwmgr *data =
			(struct vega10_hwmgr *)(hwmgr->backend);
	PPTable_t *pp_table = &(data->smc_state_table.pp_table);
	struct vega10_single_dpm_table *dpm_table = &(data->dpm_table.eclk_table);
	int result = -EINVAL;
	uint32_t i, j;

	for (i = 0; i < dpm_table->count; i++) {
		result = vega10_populate_single_eclock_level(hwmgr,
				dpm_table->dpm_levels[i].value,
				&(pp_table->EclkDid[i]),
				&(pp_table->VceDpmVoltageIndex[i]));
		if (result)
			return result;
	}

	j = i - 1;
	while (i < NUM_VCE_DPM_LEVELS) {
		result = vega10_populate_single_eclock_level(hwmgr,
				dpm_table->dpm_levels[j].value,
				&(pp_table->EclkDid[i]),
				&(pp_table->VceDpmVoltageIndex[i]));
		if (result)
			return result;
		i++;
	}

	return result;
}

static int vega10_populate_single_vclock_level(struct pp_hwmgr *hwmgr,
		uint32_t vclock, uint8_t *current_vclk_did)
{
	struct pp_atomfwctrl_clock_dividers_soc15 dividers;

	PP_ASSERT_WITH_CODE(!pp_atomfwctrl_get_gpu_pll_dividers_vega10(hwmgr,
			COMPUTE_GPUCLK_INPUT_FLAG_DEFAULT_GPUCLK,
			vclock, &dividers),
			"Failed to get VCLK clock settings from VBIOS!",
			return -EINVAL);

	*current_vclk_did = (uint8_t)dividers.ulDid;

	return 0;
}

static int vega10_populate_single_dclock_level(struct pp_hwmgr *hwmgr,
		uint32_t dclock, uint8_t *current_dclk_did)
{
	struct pp_atomfwctrl_clock_dividers_soc15 dividers;

	PP_ASSERT_WITH_CODE(!pp_atomfwctrl_get_gpu_pll_dividers_vega10(hwmgr,
			COMPUTE_GPUCLK_INPUT_FLAG_DEFAULT_GPUCLK,
			dclock, &dividers),
			"Failed to get DCLK clock settings from VBIOS!",
			return -EINVAL);

	*current_dclk_did = (uint8_t)dividers.ulDid;

	return 0;
}

static int vega10_populate_smc_uvd_levels(struct pp_hwmgr *hwmgr)
{
	struct vega10_hwmgr *data =
			(struct vega10_hwmgr *)(hwmgr->backend);
	PPTable_t *pp_table = &(data->smc_state_table.pp_table);
	struct vega10_single_dpm_table *vclk_dpm_table =
			&(data->dpm_table.vclk_table);
	struct vega10_single_dpm_table *dclk_dpm_table =
			&(data->dpm_table.dclk_table);
	struct phm_ppt_v2_information *table_info =
			(struct phm_ppt_v2_information *)(hwmgr->pptable);
	struct phm_ppt_v1_mm_clock_voltage_dependency_table *dep_table =
			table_info->mm_dep_table;
	int result = -EINVAL;
	uint32_t i, j;

	for (i = 0; i < vclk_dpm_table->count; i++) {
		result = vega10_populate_single_vclock_level(hwmgr,
				vclk_dpm_table->dpm_levels[i].value,
				&(pp_table->VclkDid[i]));
		if (result)
			return result;
	}

	j = i - 1;
	while (i < NUM_UVD_DPM_LEVELS) {
		result = vega10_populate_single_vclock_level(hwmgr,
				vclk_dpm_table->dpm_levels[j].value,
				&(pp_table->VclkDid[i]));
		if (result)
			return result;
		i++;
	}

	for (i = 0; i < dclk_dpm_table->count; i++) {
		result = vega10_populate_single_dclock_level(hwmgr,
				dclk_dpm_table->dpm_levels[i].value,
				&(pp_table->DclkDid[i]));
		if (result)
			return result;
	}

	j = i - 1;
	while (i < NUM_UVD_DPM_LEVELS) {
		result = vega10_populate_single_dclock_level(hwmgr,
				dclk_dpm_table->dpm_levels[j].value,
				&(pp_table->DclkDid[i]));
		if (result)
			return result;
		i++;
	}

	for (i = 0; i < dep_table->count; i++) {
		if (dep_table->entries[i].vclk ==
				vclk_dpm_table->dpm_levels[i].value &&
			dep_table->entries[i].dclk ==
				dclk_dpm_table->dpm_levels[i].value)
			pp_table->UvdDpmVoltageIndex[i] =
					dep_table->entries[i].vddcInd;
		else
			return -1;
	}

	j = i - 1;
	while (i < NUM_UVD_DPM_LEVELS) {
		pp_table->UvdDpmVoltageIndex[i] = dep_table->entries[j].vddcInd;
		i++;
	}

	return 0;
}

static int vega10_populate_clock_stretcher_table(struct pp_hwmgr *hwmgr)
{
	struct vega10_hwmgr *data =
			(struct vega10_hwmgr *)(hwmgr->backend);
	PPTable_t *pp_table = &(data->smc_state_table.pp_table);
	struct phm_ppt_v2_information *table_info =
			(struct phm_ppt_v2_information *)(hwmgr->pptable);
	struct phm_ppt_v1_clock_voltage_dependency_table *dep_table =
			table_info->vdd_dep_on_sclk;
	uint32_t i;

	for (i = 0; i < dep_table->count; i++) {
		pp_table->CksEnable[i] = dep_table->entries[i].cks_enable;
		pp_table->CksVidOffset[i] = (uint8_t)(dep_table->entries[i].cks_voffset
				* VOLTAGE_VID_OFFSET_SCALE2 / VOLTAGE_VID_OFFSET_SCALE1);
	}

	return 0;
}

static int vega10_populate_avfs_parameters(struct pp_hwmgr *hwmgr)
{
	struct vega10_hwmgr *data =
			(struct vega10_hwmgr *)(hwmgr->backend);
	PPTable_t *pp_table = &(data->smc_state_table.pp_table);
	struct phm_ppt_v2_information *table_info =
			(struct phm_ppt_v2_information *)(hwmgr->pptable);
	struct phm_ppt_v1_clock_voltage_dependency_table *dep_table =
			table_info->vdd_dep_on_sclk;
	struct pp_atomfwctrl_avfs_parameters avfs_params = {0};
	int result = 0;
	uint32_t i;

	pp_table->MinVoltageVid = (uint8_t)0xff;
	pp_table->MaxVoltageVid = (uint8_t)0;

	if (data->smu_features[GNLD_AVFS].supported) {
		result = pp_atomfwctrl_get_avfs_information(hwmgr, &avfs_params);
		if (!result) {
			pp_table->MinVoltageVid = (uint8_t)
					convert_to_vid((uint16_t)(avfs_params.ulMinVddc));
			pp_table->MaxVoltageVid = (uint8_t)
					convert_to_vid((uint16_t)(avfs_params.ulMaxVddc));

			pp_table->AConstant[0] = cpu_to_le32(avfs_params.ulMeanNsigmaAcontant0);
			pp_table->AConstant[1] = cpu_to_le32(avfs_params.ulMeanNsigmaAcontant1);
			pp_table->AConstant[2] = cpu_to_le32(avfs_params.ulMeanNsigmaAcontant2);
			pp_table->DC_tol_sigma = cpu_to_le16(avfs_params.usMeanNsigmaDcTolSigma);
			pp_table->Platform_mean = cpu_to_le16(avfs_params.usMeanNsigmaPlatformMean);
			pp_table->Platform_sigma = cpu_to_le16(avfs_params.usMeanNsigmaDcTolSigma);
			pp_table->PSM_Age_CompFactor = cpu_to_le16(avfs_params.usPsmAgeComfactor);

			pp_table->BtcGbVdroopTableCksOff.a0 =
					cpu_to_le32(avfs_params.ulGbVdroopTableCksoffA0);
			pp_table->BtcGbVdroopTableCksOff.a0_shift = 20;
			pp_table->BtcGbVdroopTableCksOff.a1 =
					cpu_to_le32(avfs_params.ulGbVdroopTableCksoffA1);
			pp_table->BtcGbVdroopTableCksOff.a1_shift = 20;
			pp_table->BtcGbVdroopTableCksOff.a2 =
					cpu_to_le32(avfs_params.ulGbVdroopTableCksoffA2);
			pp_table->BtcGbVdroopTableCksOff.a2_shift = 20;

			pp_table->OverrideBtcGbCksOn = avfs_params.ucEnableGbVdroopTableCkson;
			pp_table->BtcGbVdroopTableCksOn.a0 =
					cpu_to_le32(avfs_params.ulGbVdroopTableCksonA0);
			pp_table->BtcGbVdroopTableCksOn.a0_shift = 20;
			pp_table->BtcGbVdroopTableCksOn.a1 =
					cpu_to_le32(avfs_params.ulGbVdroopTableCksonA1);
			pp_table->BtcGbVdroopTableCksOn.a1_shift = 20;
			pp_table->BtcGbVdroopTableCksOn.a2 =
					cpu_to_le32(avfs_params.ulGbVdroopTableCksonA2);
			pp_table->BtcGbVdroopTableCksOn.a2_shift = 20;

			pp_table->AvfsGbCksOn.m1 =
					cpu_to_le32(avfs_params.ulGbFuseTableCksonM1);
			pp_table->AvfsGbCksOn.m2 =
					cpu_to_le32(avfs_params.ulGbFuseTableCksonM2);
			pp_table->AvfsGbCksOn.b =
					cpu_to_le32(avfs_params.ulGbFuseTableCksonB);
			pp_table->AvfsGbCksOn.m1_shift = 24;
			pp_table->AvfsGbCksOn.m2_shift = 12;
			pp_table->AvfsGbCksOn.b_shift = 0;

			pp_table->OverrideAvfsGbCksOn =
					avfs_params.ucEnableGbFuseTableCkson;
			pp_table->AvfsGbCksOff.m1 =
					cpu_to_le32(avfs_params.ulGbFuseTableCksoffM1);
			pp_table->AvfsGbCksOff.m2 =
					cpu_to_le32(avfs_params.ulGbFuseTableCksoffM2);
			pp_table->AvfsGbCksOff.b =
					cpu_to_le32(avfs_params.ulGbFuseTableCksoffB);
			pp_table->AvfsGbCksOff.m1_shift = 24;
			pp_table->AvfsGbCksOff.m2_shift = 12;
			pp_table->AvfsGbCksOff.b_shift = 0;

			for (i = 0; i < dep_table->count; i++)
				pp_table->StaticVoltageOffsetVid[i] =
						convert_to_vid((uint8_t)(dep_table->entries[i].sclk_offset));

			if ((PPREGKEY_VEGA10QUADRATICEQUATION_DFLT !=
					data->disp_clk_quad_eqn_a) &&
				(PPREGKEY_VEGA10QUADRATICEQUATION_DFLT !=
					data->disp_clk_quad_eqn_b)) {
				pp_table->DisplayClock2Gfxclk[DSPCLK_DISPCLK].m1 =
						(int32_t)data->disp_clk_quad_eqn_a;
				pp_table->DisplayClock2Gfxclk[DSPCLK_DISPCLK].m2 =
						(int32_t)data->disp_clk_quad_eqn_b;
				pp_table->DisplayClock2Gfxclk[DSPCLK_DISPCLK].b =
						(int32_t)data->disp_clk_quad_eqn_c;
			} else {
				pp_table->DisplayClock2Gfxclk[DSPCLK_DISPCLK].m1 =
						(int32_t)avfs_params.ulDispclk2GfxclkM1;
				pp_table->DisplayClock2Gfxclk[DSPCLK_DISPCLK].m2 =
						(int32_t)avfs_params.ulDispclk2GfxclkM2;
				pp_table->DisplayClock2Gfxclk[DSPCLK_DISPCLK].b =
						(int32_t)avfs_params.ulDispclk2GfxclkB;
			}

			pp_table->DisplayClock2Gfxclk[DSPCLK_DISPCLK].m1_shift = 24;
			pp_table->DisplayClock2Gfxclk[DSPCLK_DISPCLK].m2_shift = 12;
			pp_table->DisplayClock2Gfxclk[DSPCLK_DISPCLK].b_shift = 12;

			if ((PPREGKEY_VEGA10QUADRATICEQUATION_DFLT !=
					data->dcef_clk_quad_eqn_a) &&
				(PPREGKEY_VEGA10QUADRATICEQUATION_DFLT !=
					data->dcef_clk_quad_eqn_b)) {
				pp_table->DisplayClock2Gfxclk[DSPCLK_DCEFCLK].m1 =
						(int32_t)data->dcef_clk_quad_eqn_a;
				pp_table->DisplayClock2Gfxclk[DSPCLK_DCEFCLK].m2 =
						(int32_t)data->dcef_clk_quad_eqn_b;
				pp_table->DisplayClock2Gfxclk[DSPCLK_DCEFCLK].b =
						(int32_t)data->dcef_clk_quad_eqn_c;
			} else {
				pp_table->DisplayClock2Gfxclk[DSPCLK_DCEFCLK].m1 =
						(int32_t)avfs_params.ulDcefclk2GfxclkM1;
				pp_table->DisplayClock2Gfxclk[DSPCLK_DCEFCLK].m2 =
						(int32_t)avfs_params.ulDcefclk2GfxclkM2;
				pp_table->DisplayClock2Gfxclk[DSPCLK_DCEFCLK].b =
						(int32_t)avfs_params.ulDcefclk2GfxclkB;
			}

			pp_table->DisplayClock2Gfxclk[DSPCLK_DCEFCLK].m1_shift = 24;
			pp_table->DisplayClock2Gfxclk[DSPCLK_DCEFCLK].m2_shift = 12;
			pp_table->DisplayClock2Gfxclk[DSPCLK_DCEFCLK].b_shift = 12;

			if ((PPREGKEY_VEGA10QUADRATICEQUATION_DFLT !=
					data->pixel_clk_quad_eqn_a) &&
				(PPREGKEY_VEGA10QUADRATICEQUATION_DFLT !=
					data->pixel_clk_quad_eqn_b)) {
				pp_table->DisplayClock2Gfxclk[DSPCLK_PIXCLK].m1 =
						(int32_t)data->pixel_clk_quad_eqn_a;
				pp_table->DisplayClock2Gfxclk[DSPCLK_PIXCLK].m2 =
						(int32_t)data->pixel_clk_quad_eqn_b;
				pp_table->DisplayClock2Gfxclk[DSPCLK_PIXCLK].b =
						(int32_t)data->pixel_clk_quad_eqn_c;
			} else {
				pp_table->DisplayClock2Gfxclk[DSPCLK_PIXCLK].m1 =
						(int32_t)avfs_params.ulPixelclk2GfxclkM1;
				pp_table->DisplayClock2Gfxclk[DSPCLK_PIXCLK].m2 =
						(int32_t)avfs_params.ulPixelclk2GfxclkM2;
				pp_table->DisplayClock2Gfxclk[DSPCLK_PIXCLK].b =
						(int32_t)avfs_params.ulPixelclk2GfxclkB;
			}

			pp_table->DisplayClock2Gfxclk[DSPCLK_PIXCLK].m1_shift = 24;
			pp_table->DisplayClock2Gfxclk[DSPCLK_PIXCLK].m2_shift = 12;
			pp_table->DisplayClock2Gfxclk[DSPCLK_PIXCLK].b_shift = 12;
			if ((PPREGKEY_VEGA10QUADRATICEQUATION_DFLT !=
					data->phy_clk_quad_eqn_a) &&
				(PPREGKEY_VEGA10QUADRATICEQUATION_DFLT !=
					data->phy_clk_quad_eqn_b)) {
				pp_table->DisplayClock2Gfxclk[DSPCLK_PHYCLK].m1 =
						(int32_t)data->phy_clk_quad_eqn_a;
				pp_table->DisplayClock2Gfxclk[DSPCLK_PHYCLK].m2 =
						(int32_t)data->phy_clk_quad_eqn_b;
				pp_table->DisplayClock2Gfxclk[DSPCLK_PHYCLK].b =
						(int32_t)data->phy_clk_quad_eqn_c;
			} else {
				pp_table->DisplayClock2Gfxclk[DSPCLK_PHYCLK].m1 =
						(int32_t)avfs_params.ulPhyclk2GfxclkM1;
				pp_table->DisplayClock2Gfxclk[DSPCLK_PHYCLK].m2 =
						(int32_t)avfs_params.ulPhyclk2GfxclkM2;
				pp_table->DisplayClock2Gfxclk[DSPCLK_PHYCLK].b =
						(int32_t)avfs_params.ulPhyclk2GfxclkB;
			}

			pp_table->DisplayClock2Gfxclk[DSPCLK_PHYCLK].m1_shift = 24;
			pp_table->DisplayClock2Gfxclk[DSPCLK_PHYCLK].m2_shift = 12;
			pp_table->DisplayClock2Gfxclk[DSPCLK_PHYCLK].b_shift = 12;

			pp_table->AcgBtcGbVdroopTable.a0       = avfs_params.ulAcgGbVdroopTableA0;
			pp_table->AcgBtcGbVdroopTable.a0_shift = 20;
			pp_table->AcgBtcGbVdroopTable.a1       = avfs_params.ulAcgGbVdroopTableA1;
			pp_table->AcgBtcGbVdroopTable.a1_shift = 20;
			pp_table->AcgBtcGbVdroopTable.a2       = avfs_params.ulAcgGbVdroopTableA2;
			pp_table->AcgBtcGbVdroopTable.a2_shift = 20;

			pp_table->AcgAvfsGb.m1                   = avfs_params.ulAcgGbFuseTableM1;
			pp_table->AcgAvfsGb.m2                   = avfs_params.ulAcgGbFuseTableM2;
			pp_table->AcgAvfsGb.b                    = avfs_params.ulAcgGbFuseTableB;
			pp_table->AcgAvfsGb.m1_shift             = 0;
			pp_table->AcgAvfsGb.m2_shift             = 0;
			pp_table->AcgAvfsGb.b_shift              = 0;

		} else {
			data->smu_features[GNLD_AVFS].supported = false;
		}
	}

	return 0;
}

static int vega10_acg_enable(struct pp_hwmgr *hwmgr)
{
	struct vega10_hwmgr *data =
			(struct vega10_hwmgr *)(hwmgr->backend);
	uint32_t agc_btc_response;

	if (data->smu_features[GNLD_ACG].supported) {
		if (0 == vega10_enable_smc_features(hwmgr, true,
					data->smu_features[GNLD_DPM_PREFETCHER].smu_feature_bitmap))
			data->smu_features[GNLD_DPM_PREFETCHER].enabled = true;

		smum_send_msg_to_smc(hwmgr, PPSMC_MSG_InitializeAcg);

		smum_send_msg_to_smc(hwmgr, PPSMC_MSG_RunAcgBtc);
		vega10_read_arg_from_smc(hwmgr, &agc_btc_response);

		if (1 == agc_btc_response) {
			if (1 == data->acg_loop_state)
				smum_send_msg_to_smc(hwmgr, PPSMC_MSG_RunAcgInClosedLoop);
			else if (2 == data->acg_loop_state)
				smum_send_msg_to_smc(hwmgr, PPSMC_MSG_RunAcgInOpenLoop);
			if (0 == vega10_enable_smc_features(hwmgr, true,
				data->smu_features[GNLD_ACG].smu_feature_bitmap))
					data->smu_features[GNLD_ACG].enabled = true;
		} else {
			pr_info("[ACG_Enable] ACG BTC Returned Failed Status!\n");
			data->smu_features[GNLD_ACG].enabled = false;
		}
	}

	return 0;
}

static int vega10_acg_disable(struct pp_hwmgr *hwmgr)
{
	struct vega10_hwmgr *data =
			(struct vega10_hwmgr *)(hwmgr->backend);

	if (data->smu_features[GNLD_ACG].supported && 
	    data->smu_features[GNLD_ACG].enabled)
		if (!vega10_enable_smc_features(hwmgr, false,
			data->smu_features[GNLD_ACG].smu_feature_bitmap))
			data->smu_features[GNLD_ACG].enabled = false;

	return 0;
}

static int vega10_populate_gpio_parameters(struct pp_hwmgr *hwmgr)
{
	struct vega10_hwmgr *data =
			(struct vega10_hwmgr *)(hwmgr->backend);
	PPTable_t *pp_table = &(data->smc_state_table.pp_table);
	struct pp_atomfwctrl_gpio_parameters gpio_params = {0};
	int result;

	result = pp_atomfwctrl_get_gpio_information(hwmgr, &gpio_params);
	if (!result) {
		if (PP_CAP(PHM_PlatformCaps_RegulatorHot) &&
		    data->registry_data.regulator_hot_gpio_support) {
			pp_table->VR0HotGpio = gpio_params.ucVR0HotGpio;
			pp_table->VR0HotPolarity = gpio_params.ucVR0HotPolarity;
			pp_table->VR1HotGpio = gpio_params.ucVR1HotGpio;
			pp_table->VR1HotPolarity = gpio_params.ucVR1HotPolarity;
		} else {
			pp_table->VR0HotGpio = 0;
			pp_table->VR0HotPolarity = 0;
			pp_table->VR1HotGpio = 0;
			pp_table->VR1HotPolarity = 0;
		}

		if (PP_CAP(PHM_PlatformCaps_AutomaticDCTransition) &&
		    data->registry_data.ac_dc_switch_gpio_support) {
			pp_table->AcDcGpio = gpio_params.ucAcDcGpio;
			pp_table->AcDcPolarity = gpio_params.ucAcDcPolarity;
		} else {
			pp_table->AcDcGpio = 0;
			pp_table->AcDcPolarity = 0;
		}
	}

	return result;
}

static int vega10_avfs_enable(struct pp_hwmgr *hwmgr, bool enable)
{
	struct vega10_hwmgr *data =
			(struct vega10_hwmgr *)(hwmgr->backend);

	if (data->smu_features[GNLD_AVFS].supported) {
		if (enable) {
			PP_ASSERT_WITH_CODE(!vega10_enable_smc_features(hwmgr,
					true,
					data->smu_features[GNLD_AVFS].smu_feature_bitmap),
					"[avfs_control] Attempt to Enable AVFS feature Failed!",
					return -1);
			data->smu_features[GNLD_AVFS].enabled = true;
		} else {
			PP_ASSERT_WITH_CODE(!vega10_enable_smc_features(hwmgr,
					false,
					data->smu_features[GNLD_AVFS].smu_feature_bitmap),
					"[avfs_control] Attempt to Disable AVFS feature Failed!",
					return -1);
			data->smu_features[GNLD_AVFS].enabled = false;
		}
	}

	return 0;
}

static int vega10_populate_and_upload_avfs_fuse_override(struct pp_hwmgr *hwmgr)
{
	int result = 0;

	uint64_t serial_number = 0;
	uint32_t top32, bottom32;
	struct phm_fuses_default fuse;

	struct vega10_hwmgr *data = (struct vega10_hwmgr *)(hwmgr->backend);
	AvfsFuseOverride_t *avfs_fuse_table = &(data->smc_state_table.avfs_fuse_override_table);

	smum_send_msg_to_smc(hwmgr, PPSMC_MSG_ReadSerialNumTop32);
	vega10_read_arg_from_smc(hwmgr, &top32);

	smum_send_msg_to_smc(hwmgr, PPSMC_MSG_ReadSerialNumBottom32);
	vega10_read_arg_from_smc(hwmgr, &bottom32);

	serial_number = ((uint64_t)bottom32 << 32) | top32;

	if (pp_override_get_default_fuse_value(serial_number, &fuse) == 0) {
		avfs_fuse_table->VFT0_b  = fuse.VFT0_b;
		avfs_fuse_table->VFT0_m1 = fuse.VFT0_m1;
		avfs_fuse_table->VFT0_m2 = fuse.VFT0_m2;
		avfs_fuse_table->VFT1_b  = fuse.VFT1_b;
		avfs_fuse_table->VFT1_m1 = fuse.VFT1_m1;
		avfs_fuse_table->VFT1_m2 = fuse.VFT1_m2;
		avfs_fuse_table->VFT2_b  = fuse.VFT2_b;
		avfs_fuse_table->VFT2_m1 = fuse.VFT2_m1;
		avfs_fuse_table->VFT2_m2 = fuse.VFT2_m2;
		result = vega10_copy_table_to_smc(hwmgr,
			(uint8_t *)avfs_fuse_table, AVFSFUSETABLE);
		PP_ASSERT_WITH_CODE(!result,
			"Failed to upload FuseOVerride!",
			);
	}

	return result;
}

static int vega10_save_default_power_profile(struct pp_hwmgr *hwmgr)
{
	struct vega10_hwmgr *data = (struct vega10_hwmgr *)(hwmgr->backend);
	struct vega10_single_dpm_table *dpm_table = &(data->dpm_table.gfx_table);
	uint32_t min_level;

	hwmgr->default_gfx_power_profile.type = AMD_PP_GFX_PROFILE;
	hwmgr->default_compute_power_profile.type = AMD_PP_COMPUTE_PROFILE;

	/* Optimize compute power profile: Use only highest
	 * 2 power levels (if more than 2 are available)
	 */
	if (dpm_table->count > 2)
		min_level = dpm_table->count - 2;
	else if (dpm_table->count == 2)
		min_level = 1;
	else
		min_level = 0;

	hwmgr->default_compute_power_profile.min_sclk =
			dpm_table->dpm_levels[min_level].value;

	hwmgr->gfx_power_profile = hwmgr->default_gfx_power_profile;
	hwmgr->compute_power_profile = hwmgr->default_compute_power_profile;

	return 0;
}

/**
* Initializes the SMC table and uploads it
*
* @param    hwmgr  the address of the powerplay hardware manager.
* @param    pInput  the pointer to input data (PowerState)
* @return   always 0
*/
static int vega10_init_smc_table(struct pp_hwmgr *hwmgr)
{
	int result;
	struct vega10_hwmgr *data =
			(struct vega10_hwmgr *)(hwmgr->backend);
	struct phm_ppt_v2_information *table_info =
			(struct phm_ppt_v2_information *)(hwmgr->pptable);
	PPTable_t *pp_table = &(data->smc_state_table.pp_table);
	struct pp_atomfwctrl_voltage_table voltage_table;
	struct pp_atomfwctrl_bios_boot_up_values boot_up_values;

	result = vega10_setup_default_dpm_tables(hwmgr);
	PP_ASSERT_WITH_CODE(!result,
			"Failed to setup default DPM tables!",
			return result);

	pp_atomfwctrl_get_voltage_table_v4(hwmgr, VOLTAGE_TYPE_VDDC,
			VOLTAGE_OBJ_SVID2,  &voltage_table);
	pp_table->MaxVidStep = voltage_table.max_vid_step;

	pp_table->GfxDpmVoltageMode =
			(uint8_t)(table_info->uc_gfx_dpm_voltage_mode);
	pp_table->SocDpmVoltageMode =
			(uint8_t)(table_info->uc_soc_dpm_voltage_mode);
	pp_table->UclkDpmVoltageMode =
			(uint8_t)(table_info->uc_uclk_dpm_voltage_mode);
	pp_table->UvdDpmVoltageMode =
			(uint8_t)(table_info->uc_uvd_dpm_voltage_mode);
	pp_table->VceDpmVoltageMode =
			(uint8_t)(table_info->uc_vce_dpm_voltage_mode);
	pp_table->Mp0DpmVoltageMode =
			(uint8_t)(table_info->uc_mp0_dpm_voltage_mode);

	pp_table->DisplayDpmVoltageMode =
			(uint8_t)(table_info->uc_dcef_dpm_voltage_mode);

	data->vddc_voltage_table.psi0_enable = voltage_table.psi0_enable;
	data->vddc_voltage_table.psi1_enable = voltage_table.psi1_enable;

	if (data->registry_data.ulv_support &&
			table_info->us_ulv_voltage_offset) {
		result = vega10_populate_ulv_state(hwmgr);
		PP_ASSERT_WITH_CODE(!result,
				"Failed to initialize ULV state!",
				return result);
	}

	result = vega10_populate_smc_link_levels(hwmgr);
	PP_ASSERT_WITH_CODE(!result,
			"Failed to initialize Link Level!",
			return result);

	result = vega10_populate_all_graphic_levels(hwmgr);
	PP_ASSERT_WITH_CODE(!result,
			"Failed to initialize Graphics Level!",
			return result);

	result = vega10_populate_all_memory_levels(hwmgr);
	PP_ASSERT_WITH_CODE(!result,
			"Failed to initialize Memory Level!",
			return result);

	result = vega10_populate_all_display_clock_levels(hwmgr);
	PP_ASSERT_WITH_CODE(!result,
			"Failed to initialize Display Level!",
			return result);

	result = vega10_populate_smc_vce_levels(hwmgr);
	PP_ASSERT_WITH_CODE(!result,
			"Failed to initialize VCE Level!",
			return result);

	result = vega10_populate_smc_uvd_levels(hwmgr);
	PP_ASSERT_WITH_CODE(!result,
			"Failed to initialize UVD Level!",
			return result);

	if (data->registry_data.clock_stretcher_support) {
		result = vega10_populate_clock_stretcher_table(hwmgr);
		PP_ASSERT_WITH_CODE(!result,
				"Failed to populate Clock Stretcher Table!",
				return result);
	}

	result = pp_atomfwctrl_get_vbios_bootup_values(hwmgr, &boot_up_values);
	if (!result) {
		data->vbios_boot_state.vddc     = boot_up_values.usVddc;
		data->vbios_boot_state.vddci    = boot_up_values.usVddci;
		data->vbios_boot_state.mvddc    = boot_up_values.usMvddc;
		data->vbios_boot_state.gfx_clock = boot_up_values.ulGfxClk;
		data->vbios_boot_state.mem_clock = boot_up_values.ulUClk;
		data->vbios_boot_state.soc_clock = boot_up_values.ulSocClk;
		data->vbios_boot_state.dcef_clock = boot_up_values.ulDCEFClk;
		if (0 != boot_up_values.usVddc) {
			smum_send_msg_to_smc_with_parameter(hwmgr,
						PPSMC_MSG_SetFloorSocVoltage,
						(boot_up_values.usVddc * 4));
			data->vbios_boot_state.bsoc_vddc_lock = true;
		} else {
			data->vbios_boot_state.bsoc_vddc_lock = false;
		}
		smum_send_msg_to_smc_with_parameter(hwmgr,
				PPSMC_MSG_SetMinDeepSleepDcefclk,
			(uint32_t)(data->vbios_boot_state.dcef_clock / 100));
	}

	result = vega10_populate_avfs_parameters(hwmgr);
	PP_ASSERT_WITH_CODE(!result,
			"Failed to initialize AVFS Parameters!",
			return result);

	result = vega10_populate_gpio_parameters(hwmgr);
	PP_ASSERT_WITH_CODE(!result,
			"Failed to initialize GPIO Parameters!",
			return result);

	pp_table->GfxclkAverageAlpha = (uint8_t)
			(data->gfxclk_average_alpha);
	pp_table->SocclkAverageAlpha = (uint8_t)
			(data->socclk_average_alpha);
	pp_table->UclkAverageAlpha = (uint8_t)
			(data->uclk_average_alpha);
	pp_table->GfxActivityAverageAlpha = (uint8_t)
			(data->gfx_activity_average_alpha);

	vega10_populate_and_upload_avfs_fuse_override(hwmgr);

	result = vega10_copy_table_to_smc(hwmgr,
			(uint8_t *)pp_table, PPTABLE);
	PP_ASSERT_WITH_CODE(!result,
			"Failed to upload PPtable!", return result);

	result = vega10_avfs_enable(hwmgr, true);
	PP_ASSERT_WITH_CODE(!result, "Attempt to enable AVFS feature Failed!",
					return result);
	vega10_acg_enable(hwmgr);
	vega10_save_default_power_profile(hwmgr);

	return 0;
}

static int vega10_enable_thermal_protection(struct pp_hwmgr *hwmgr)
{
	struct vega10_hwmgr *data = (struct vega10_hwmgr *)(hwmgr->backend);

	if (data->smu_features[GNLD_THERMAL].supported) {
		if (data->smu_features[GNLD_THERMAL].enabled)
			pr_info("THERMAL Feature Already enabled!");

		PP_ASSERT_WITH_CODE(
				!vega10_enable_smc_features(hwmgr,
				true,
				data->smu_features[GNLD_THERMAL].smu_feature_bitmap),
				"Enable THERMAL Feature Failed!",
				return -1);
		data->smu_features[GNLD_THERMAL].enabled = true;
	}

	return 0;
}

static int vega10_disable_thermal_protection(struct pp_hwmgr *hwmgr)
{
	struct vega10_hwmgr *data = (struct vega10_hwmgr *)(hwmgr->backend);

	if (data->smu_features[GNLD_THERMAL].supported) {
		if (!data->smu_features[GNLD_THERMAL].enabled)
			pr_info("THERMAL Feature Already disabled!");

		PP_ASSERT_WITH_CODE(
				!vega10_enable_smc_features(hwmgr,
				false,
				data->smu_features[GNLD_THERMAL].smu_feature_bitmap),
				"disable THERMAL Feature Failed!",
				return -1);
		data->smu_features[GNLD_THERMAL].enabled = false;
	}

	return 0;
}

static int vega10_enable_vrhot_feature(struct pp_hwmgr *hwmgr)
{
	struct vega10_hwmgr *data =
			(struct vega10_hwmgr *)(hwmgr->backend);

	if (PP_CAP(PHM_PlatformCaps_RegulatorHot)) {
		if (data->smu_features[GNLD_VR0HOT].supported) {
			PP_ASSERT_WITH_CODE(
					!vega10_enable_smc_features(hwmgr,
					true,
					data->smu_features[GNLD_VR0HOT].smu_feature_bitmap),
					"Attempt to Enable VR0 Hot feature Failed!",
					return -1);
			data->smu_features[GNLD_VR0HOT].enabled = true;
		} else {
			if (data->smu_features[GNLD_VR1HOT].supported) {
				PP_ASSERT_WITH_CODE(
						!vega10_enable_smc_features(hwmgr,
						true,
						data->smu_features[GNLD_VR1HOT].smu_feature_bitmap),
						"Attempt to Enable VR0 Hot feature Failed!",
						return -1);
				data->smu_features[GNLD_VR1HOT].enabled = true;
			}
		}
	}
	return 0;
}

static int vega10_enable_ulv(struct pp_hwmgr *hwmgr)
{
	struct vega10_hwmgr *data =
			(struct vega10_hwmgr *)(hwmgr->backend);

	if (data->registry_data.ulv_support) {
		PP_ASSERT_WITH_CODE(!vega10_enable_smc_features(hwmgr,
				true, data->smu_features[GNLD_ULV].smu_feature_bitmap),
				"Enable ULV Feature Failed!",
				return -1);
		data->smu_features[GNLD_ULV].enabled = true;
	}

	return 0;
}

static int vega10_disable_ulv(struct pp_hwmgr *hwmgr)
{
	struct vega10_hwmgr *data =
			(struct vega10_hwmgr *)(hwmgr->backend);

	if (data->registry_data.ulv_support) {
		PP_ASSERT_WITH_CODE(!vega10_enable_smc_features(hwmgr,
				false, data->smu_features[GNLD_ULV].smu_feature_bitmap),
				"disable ULV Feature Failed!",
				return -EINVAL);
		data->smu_features[GNLD_ULV].enabled = false;
	}

	return 0;
}

static int vega10_enable_deep_sleep_master_switch(struct pp_hwmgr *hwmgr)
{
	struct vega10_hwmgr *data =
			(struct vega10_hwmgr *)(hwmgr->backend);

	if (data->smu_features[GNLD_DS_GFXCLK].supported) {
		PP_ASSERT_WITH_CODE(!vega10_enable_smc_features(hwmgr,
				true, data->smu_features[GNLD_DS_GFXCLK].smu_feature_bitmap),
				"Attempt to Enable DS_GFXCLK Feature Failed!",
				return -EINVAL);
		data->smu_features[GNLD_DS_GFXCLK].enabled = true;
	}

	if (data->smu_features[GNLD_DS_SOCCLK].supported) {
		PP_ASSERT_WITH_CODE(!vega10_enable_smc_features(hwmgr,
				true, data->smu_features[GNLD_DS_SOCCLK].smu_feature_bitmap),
				"Attempt to Enable DS_SOCCLK Feature Failed!",
				return -EINVAL);
		data->smu_features[GNLD_DS_SOCCLK].enabled = true;
	}

	if (data->smu_features[GNLD_DS_LCLK].supported) {
		PP_ASSERT_WITH_CODE(!vega10_enable_smc_features(hwmgr,
				true, data->smu_features[GNLD_DS_LCLK].smu_feature_bitmap),
				"Attempt to Enable DS_LCLK Feature Failed!",
				return -EINVAL);
		data->smu_features[GNLD_DS_LCLK].enabled = true;
	}

	if (data->smu_features[GNLD_DS_DCEFCLK].supported) {
		PP_ASSERT_WITH_CODE(!vega10_enable_smc_features(hwmgr,
				true, data->smu_features[GNLD_DS_DCEFCLK].smu_feature_bitmap),
				"Attempt to Enable DS_DCEFCLK Feature Failed!",
				return -EINVAL);
		data->smu_features[GNLD_DS_DCEFCLK].enabled = true;
	}

	return 0;
}

static int vega10_disable_deep_sleep_master_switch(struct pp_hwmgr *hwmgr)
{
	struct vega10_hwmgr *data =
			(struct vega10_hwmgr *)(hwmgr->backend);

	if (data->smu_features[GNLD_DS_GFXCLK].supported) {
		PP_ASSERT_WITH_CODE(!vega10_enable_smc_features(hwmgr,
				false, data->smu_features[GNLD_DS_GFXCLK].smu_feature_bitmap),
				"Attempt to disable DS_GFXCLK Feature Failed!",
				return -EINVAL);
		data->smu_features[GNLD_DS_GFXCLK].enabled = false;
	}

	if (data->smu_features[GNLD_DS_SOCCLK].supported) {
		PP_ASSERT_WITH_CODE(!vega10_enable_smc_features(hwmgr,
				false, data->smu_features[GNLD_DS_SOCCLK].smu_feature_bitmap),
				"Attempt to disable DS_ Feature Failed!",
				return -EINVAL);
		data->smu_features[GNLD_DS_SOCCLK].enabled = false;
	}

	if (data->smu_features[GNLD_DS_LCLK].supported) {
		PP_ASSERT_WITH_CODE(!vega10_enable_smc_features(hwmgr,
				false, data->smu_features[GNLD_DS_LCLK].smu_feature_bitmap),
				"Attempt to disable DS_LCLK Feature Failed!",
				return -EINVAL);
		data->smu_features[GNLD_DS_LCLK].enabled = false;
	}

	if (data->smu_features[GNLD_DS_DCEFCLK].supported) {
		PP_ASSERT_WITH_CODE(!vega10_enable_smc_features(hwmgr,
				false, data->smu_features[GNLD_DS_DCEFCLK].smu_feature_bitmap),
				"Attempt to disable DS_DCEFCLK Feature Failed!",
				return -EINVAL);
		data->smu_features[GNLD_DS_DCEFCLK].enabled = false;
	}

	return 0;
}

static int vega10_stop_dpm(struct pp_hwmgr *hwmgr, uint32_t bitmap)
{
	struct vega10_hwmgr *data =
			(struct vega10_hwmgr *)(hwmgr->backend);
	uint32_t i, feature_mask = 0;


	if(data->smu_features[GNLD_LED_DISPLAY].supported == true){
		PP_ASSERT_WITH_CODE(!vega10_enable_smc_features(hwmgr,
				false, data->smu_features[GNLD_LED_DISPLAY].smu_feature_bitmap),
		"Attempt to disable LED DPM feature failed!", return -EINVAL);
		data->smu_features[GNLD_LED_DISPLAY].enabled = false;
	}

	for (i = 0; i < GNLD_DPM_MAX; i++) {
		if (data->smu_features[i].smu_feature_bitmap & bitmap) {
			if (data->smu_features[i].supported) {
				if (data->smu_features[i].enabled) {
					feature_mask |= data->smu_features[i].
							smu_feature_bitmap;
					data->smu_features[i].enabled = false;
				}
			}
		}
	}

	vega10_enable_smc_features(hwmgr, false, feature_mask);

	return 0;
}

/**
 * @brief Tell SMC to enabled the supported DPMs.
 *
 * @param    hwmgr - the address of the powerplay hardware manager.
 * @Param    bitmap - bitmap for the features to enabled.
 * @return   0 on at least one DPM is successfully enabled.
 */
static int vega10_start_dpm(struct pp_hwmgr *hwmgr, uint32_t bitmap)
{
	struct vega10_hwmgr *data =
			(struct vega10_hwmgr *)(hwmgr->backend);
	uint32_t i, feature_mask = 0;

	for (i = 0; i < GNLD_DPM_MAX; i++) {
		if (data->smu_features[i].smu_feature_bitmap & bitmap) {
			if (data->smu_features[i].supported) {
				if (!data->smu_features[i].enabled) {
					feature_mask |= data->smu_features[i].
							smu_feature_bitmap;
					data->smu_features[i].enabled = true;
				}
			}
		}
	}

	if (vega10_enable_smc_features(hwmgr,
			true, feature_mask)) {
		for (i = 0; i < GNLD_DPM_MAX; i++) {
			if (data->smu_features[i].smu_feature_bitmap &
					feature_mask)
				data->smu_features[i].enabled = false;
		}
	}

	if(data->smu_features[GNLD_LED_DISPLAY].supported == true){
		PP_ASSERT_WITH_CODE(!vega10_enable_smc_features(hwmgr,
				true, data->smu_features[GNLD_LED_DISPLAY].smu_feature_bitmap),
		"Attempt to Enable LED DPM feature Failed!", return -EINVAL);
		data->smu_features[GNLD_LED_DISPLAY].enabled = true;
	}

	if (data->vbios_boot_state.bsoc_vddc_lock) {
		smum_send_msg_to_smc_with_parameter(hwmgr,
						PPSMC_MSG_SetFloorSocVoltage, 0);
		data->vbios_boot_state.bsoc_vddc_lock = false;
	}

	if (PP_CAP(PHM_PlatformCaps_Falcon_QuickTransition)) {
		if (data->smu_features[GNLD_ACDC].supported) {
			PP_ASSERT_WITH_CODE(!vega10_enable_smc_features(hwmgr,
					true, data->smu_features[GNLD_ACDC].smu_feature_bitmap),
					"Attempt to Enable DS_GFXCLK Feature Failed!",
					return -1);
			data->smu_features[GNLD_ACDC].enabled = true;
		}
	}

	return 0;
}

static int vega10_enable_dpm_tasks(struct pp_hwmgr *hwmgr)
{
	struct vega10_hwmgr *data =
			(struct vega10_hwmgr *)(hwmgr->backend);
	int tmp_result, result = 0;

	tmp_result = smum_send_msg_to_smc_with_parameter(hwmgr,
			PPSMC_MSG_ConfigureTelemetry, data->config_telemetry);
	PP_ASSERT_WITH_CODE(!tmp_result,
			"Failed to configure telemetry!",
			return tmp_result);

	smum_send_msg_to_smc_with_parameter(hwmgr,
			PPSMC_MSG_NumOfDisplays, 0);

	tmp_result = (!vega10_is_dpm_running(hwmgr)) ? 0 : -1;
	PP_ASSERT_WITH_CODE(!tmp_result,
			"DPM is already running right , skipping re-enablement!",
			return 0);

<<<<<<< HEAD
	if ((data->smu_version == 0x001c2c00) ||
			(data->smu_version == 0x001c2d00)) {
=======
	if ((hwmgr->smu_version == 0x001c2c00) ||
			(hwmgr->smu_version == 0x001c2d00)) {
>>>>>>> 661e50bc
		tmp_result = smum_send_msg_to_smc_with_parameter(hwmgr,
				PPSMC_MSG_UpdatePkgPwrPidAlpha, 1);
		PP_ASSERT_WITH_CODE(!tmp_result,
				"Failed to set package power PID!",
				return tmp_result);
	}

	tmp_result = vega10_construct_voltage_tables(hwmgr);
	PP_ASSERT_WITH_CODE(!tmp_result,
			"Failed to contruct voltage tables!",
			result = tmp_result);

	tmp_result = vega10_init_smc_table(hwmgr);
	PP_ASSERT_WITH_CODE(!tmp_result,
			"Failed to initialize SMC table!",
			result = tmp_result);

	if (PP_CAP(PHM_PlatformCaps_ThermalController)) {
		tmp_result = vega10_enable_thermal_protection(hwmgr);
		PP_ASSERT_WITH_CODE(!tmp_result,
				"Failed to enable thermal protection!",
				result = tmp_result);
	}

	tmp_result = vega10_enable_vrhot_feature(hwmgr);
	PP_ASSERT_WITH_CODE(!tmp_result,
			"Failed to enable VR hot feature!",
			result = tmp_result);

	tmp_result = vega10_enable_deep_sleep_master_switch(hwmgr);
	PP_ASSERT_WITH_CODE(!tmp_result,
			"Failed to enable deep sleep master switch!",
			result = tmp_result);

	tmp_result = vega10_start_dpm(hwmgr, SMC_DPM_FEATURES);
	PP_ASSERT_WITH_CODE(!tmp_result,
			"Failed to start DPM!", result = tmp_result);

	/* enable didt, do not abort if failed didt */
	tmp_result = vega10_enable_didt_config(hwmgr);
	PP_ASSERT(!tmp_result,
			"Failed to enable didt config!");

	tmp_result = vega10_enable_power_containment(hwmgr);
	PP_ASSERT_WITH_CODE(!tmp_result,
			"Failed to enable power containment!",
			result = tmp_result);

	tmp_result = vega10_power_control_set_level(hwmgr);
	PP_ASSERT_WITH_CODE(!tmp_result,
			"Failed to power control set level!",
			result = tmp_result);

	tmp_result = vega10_enable_ulv(hwmgr);
	PP_ASSERT_WITH_CODE(!tmp_result,
			"Failed to enable ULV!",
			result = tmp_result);

	return result;
}

static int vega10_get_power_state_size(struct pp_hwmgr *hwmgr)
{
	return sizeof(struct vega10_power_state);
}

static int vega10_get_pp_table_entry_callback_func(struct pp_hwmgr *hwmgr,
		void *state, struct pp_power_state *power_state,
		void *pp_table, uint32_t classification_flag)
{
	ATOM_Vega10_GFXCLK_Dependency_Record_V2 *patom_record_V2;
	struct vega10_power_state *vega10_power_state =
			cast_phw_vega10_power_state(&(power_state->hardware));
	struct vega10_performance_level *performance_level;
	ATOM_Vega10_State *state_entry = (ATOM_Vega10_State *)state;
	ATOM_Vega10_POWERPLAYTABLE *powerplay_table =
			(ATOM_Vega10_POWERPLAYTABLE *)pp_table;
	ATOM_Vega10_SOCCLK_Dependency_Table *socclk_dep_table =
			(ATOM_Vega10_SOCCLK_Dependency_Table *)
			(((unsigned long)powerplay_table) +
			le16_to_cpu(powerplay_table->usSocclkDependencyTableOffset));
	ATOM_Vega10_GFXCLK_Dependency_Table *gfxclk_dep_table =
			(ATOM_Vega10_GFXCLK_Dependency_Table *)
			(((unsigned long)powerplay_table) +
			le16_to_cpu(powerplay_table->usGfxclkDependencyTableOffset));
	ATOM_Vega10_MCLK_Dependency_Table *mclk_dep_table =
			(ATOM_Vega10_MCLK_Dependency_Table *)
			(((unsigned long)powerplay_table) +
			le16_to_cpu(powerplay_table->usMclkDependencyTableOffset));


	/* The following fields are not initialized here:
	 * id orderedList allStatesList
	 */
	power_state->classification.ui_label =
			(le16_to_cpu(state_entry->usClassification) &
			ATOM_PPLIB_CLASSIFICATION_UI_MASK) >>
			ATOM_PPLIB_CLASSIFICATION_UI_SHIFT;
	power_state->classification.flags = classification_flag;
	/* NOTE: There is a classification2 flag in BIOS
	 * that is not being used right now
	 */
	power_state->classification.temporary_state = false;
	power_state->classification.to_be_deleted = false;

	power_state->validation.disallowOnDC =
			((le32_to_cpu(state_entry->ulCapsAndSettings) &
					ATOM_Vega10_DISALLOW_ON_DC) != 0);

	power_state->display.disableFrameModulation = false;
	power_state->display.limitRefreshrate = false;
	power_state->display.enableVariBright =
			((le32_to_cpu(state_entry->ulCapsAndSettings) &
					ATOM_Vega10_ENABLE_VARIBRIGHT) != 0);

	power_state->validation.supportedPowerLevels = 0;
	power_state->uvd_clocks.VCLK = 0;
	power_state->uvd_clocks.DCLK = 0;
	power_state->temperatures.min = 0;
	power_state->temperatures.max = 0;

	performance_level = &(vega10_power_state->performance_levels
			[vega10_power_state->performance_level_count++]);

	PP_ASSERT_WITH_CODE(
			(vega10_power_state->performance_level_count <
					NUM_GFXCLK_DPM_LEVELS),
			"Performance levels exceeds SMC limit!",
			return -1);

	PP_ASSERT_WITH_CODE(
			(vega10_power_state->performance_level_count <=
					hwmgr->platform_descriptor.
					hardwareActivityPerformanceLevels),
			"Performance levels exceeds Driver limit!",
			return -1);

	/* Performance levels are arranged from low to high. */
	performance_level->soc_clock = socclk_dep_table->entries
			[state_entry->ucSocClockIndexLow].ulClk;
	performance_level->gfx_clock = gfxclk_dep_table->entries
			[state_entry->ucGfxClockIndexLow].ulClk;
	performance_level->mem_clock = mclk_dep_table->entries
			[state_entry->ucMemClockIndexLow].ulMemClk;

	performance_level = &(vega10_power_state->performance_levels
				[vega10_power_state->performance_level_count++]);
	performance_level->soc_clock = socclk_dep_table->entries
				[state_entry->ucSocClockIndexHigh].ulClk;
	if (gfxclk_dep_table->ucRevId == 0) {
		performance_level->gfx_clock = gfxclk_dep_table->entries
			[state_entry->ucGfxClockIndexHigh].ulClk;
	} else if (gfxclk_dep_table->ucRevId == 1) {
		patom_record_V2 = (ATOM_Vega10_GFXCLK_Dependency_Record_V2 *)gfxclk_dep_table->entries;
		performance_level->gfx_clock = patom_record_V2[state_entry->ucGfxClockIndexHigh].ulClk;
	}

	performance_level->mem_clock = mclk_dep_table->entries
			[state_entry->ucMemClockIndexHigh].ulMemClk;
	return 0;
}

static int vega10_get_pp_table_entry(struct pp_hwmgr *hwmgr,
		unsigned long entry_index, struct pp_power_state *state)
{
	int result;
	struct vega10_power_state *ps;

	state->hardware.magic = PhwVega10_Magic;

	ps = cast_phw_vega10_power_state(&state->hardware);

	result = vega10_get_powerplay_table_entry(hwmgr, entry_index, state,
			vega10_get_pp_table_entry_callback_func);

	/*
	 * This is the earliest time we have all the dependency table
	 * and the VBIOS boot state
	 */
	/* set DC compatible flag if this state supports DC */
	if (!state->validation.disallowOnDC)
		ps->dc_compatible = true;

	ps->uvd_clks.vclk = state->uvd_clocks.VCLK;
	ps->uvd_clks.dclk = state->uvd_clocks.DCLK;

	return 0;
}

static int vega10_patch_boot_state(struct pp_hwmgr *hwmgr,
	     struct pp_hw_power_state *hw_ps)
{
	return 0;
}

static int vega10_apply_state_adjust_rules(struct pp_hwmgr *hwmgr,
				struct pp_power_state  *request_ps,
			const struct pp_power_state *current_ps)
{
	struct vega10_power_state *vega10_ps =
				cast_phw_vega10_power_state(&request_ps->hardware);
	uint32_t sclk;
	uint32_t mclk;
	struct PP_Clocks minimum_clocks = {0};
	bool disable_mclk_switching;
	bool disable_mclk_switching_for_frame_lock;
	bool disable_mclk_switching_for_vr;
	bool force_mclk_high;
	struct cgs_display_info info = {0};
	const struct phm_clock_and_voltage_limits *max_limits;
	uint32_t i;
	struct vega10_hwmgr *data = (struct vega10_hwmgr *)(hwmgr->backend);
	struct phm_ppt_v2_information *table_info =
			(struct phm_ppt_v2_information *)(hwmgr->pptable);
	int32_t count;
	uint32_t stable_pstate_sclk_dpm_percentage;
	uint32_t stable_pstate_sclk = 0, stable_pstate_mclk = 0;
	uint32_t latency;

	data->battery_state = (PP_StateUILabel_Battery ==
			request_ps->classification.ui_label);

	if (vega10_ps->performance_level_count != 2)
		pr_info("VI should always have 2 performance levels");

	max_limits = (PP_PowerSource_AC == hwmgr->power_source) ?
			&(hwmgr->dyn_state.max_clock_voltage_on_ac) :
			&(hwmgr->dyn_state.max_clock_voltage_on_dc);

	/* Cap clock DPM tables at DC MAX if it is in DC. */
	if (PP_PowerSource_DC == hwmgr->power_source) {
		for (i = 0; i < vega10_ps->performance_level_count; i++) {
			if (vega10_ps->performance_levels[i].mem_clock >
				max_limits->mclk)
				vega10_ps->performance_levels[i].mem_clock =
						max_limits->mclk;
			if (vega10_ps->performance_levels[i].gfx_clock >
				max_limits->sclk)
				vega10_ps->performance_levels[i].gfx_clock =
						max_limits->sclk;
		}
	}

	cgs_get_active_displays_info(hwmgr->device, &info);

	/* result = PHM_CheckVBlankTime(hwmgr, &vblankTooShort);*/
	minimum_clocks.engineClock = hwmgr->display_config.min_core_set_clock;
	minimum_clocks.memoryClock = hwmgr->display_config.min_mem_set_clock;

	if (PP_CAP(PHM_PlatformCaps_StablePState)) {
		stable_pstate_sclk_dpm_percentage =
			data->registry_data.stable_pstate_sclk_dpm_percentage;
		PP_ASSERT_WITH_CODE(
			data->registry_data.stable_pstate_sclk_dpm_percentage >= 1 &&
			data->registry_data.stable_pstate_sclk_dpm_percentage <= 100,
			"percent sclk value must range from 1% to 100%, setting default value",
			stable_pstate_sclk_dpm_percentage = 75);

		max_limits = &(hwmgr->dyn_state.max_clock_voltage_on_ac);
		stable_pstate_sclk = (max_limits->sclk *
				stable_pstate_sclk_dpm_percentage) / 100;

		for (count = table_info->vdd_dep_on_sclk->count - 1;
				count >= 0; count--) {
			if (stable_pstate_sclk >=
					table_info->vdd_dep_on_sclk->entries[count].clk) {
				stable_pstate_sclk =
						table_info->vdd_dep_on_sclk->entries[count].clk;
				break;
			}
		}

		if (count < 0)
			stable_pstate_sclk = table_info->vdd_dep_on_sclk->entries[0].clk;

		stable_pstate_mclk = max_limits->mclk;

		minimum_clocks.engineClock = stable_pstate_sclk;
		minimum_clocks.memoryClock = stable_pstate_mclk;
	}

	disable_mclk_switching_for_frame_lock = phm_cap_enabled(
				    hwmgr->platform_descriptor.platformCaps,
				    PHM_PlatformCaps_DisableMclkSwitchingForFrameLock);
	disable_mclk_switching_for_vr = PP_CAP(PHM_PlatformCaps_DisableMclkSwitchForVR);
	force_mclk_high = PP_CAP(PHM_PlatformCaps_ForceMclkHigh);

	if (info.display_count == 0)
		disable_mclk_switching = false;
	else
		disable_mclk_switching = (info.display_count > 1) ||
			disable_mclk_switching_for_frame_lock ||
			disable_mclk_switching_for_vr ||
			force_mclk_high;

	sclk = vega10_ps->performance_levels[0].gfx_clock;
	mclk = vega10_ps->performance_levels[0].mem_clock;

	if (sclk < minimum_clocks.engineClock)
		sclk = (minimum_clocks.engineClock > max_limits->sclk) ?
				max_limits->sclk : minimum_clocks.engineClock;

	if (mclk < minimum_clocks.memoryClock)
		mclk = (minimum_clocks.memoryClock > max_limits->mclk) ?
				max_limits->mclk : minimum_clocks.memoryClock;

	vega10_ps->performance_levels[0].gfx_clock = sclk;
	vega10_ps->performance_levels[0].mem_clock = mclk;

	if (vega10_ps->performance_levels[1].gfx_clock <
			vega10_ps->performance_levels[0].gfx_clock)
		vega10_ps->performance_levels[0].gfx_clock =
				vega10_ps->performance_levels[1].gfx_clock;

	if (disable_mclk_switching) {
		/* Set Mclk the max of level 0 and level 1 */
		if (mclk < vega10_ps->performance_levels[1].mem_clock)
			mclk = vega10_ps->performance_levels[1].mem_clock;

		/* Find the lowest MCLK frequency that is within
		 * the tolerable latency defined in DAL
		 */
		latency = 0;
		for (i = 0; i < data->mclk_latency_table.count; i++) {
			if ((data->mclk_latency_table.entries[i].latency <= latency) &&
				(data->mclk_latency_table.entries[i].frequency >=
						vega10_ps->performance_levels[0].mem_clock) &&
				(data->mclk_latency_table.entries[i].frequency <=
						vega10_ps->performance_levels[1].mem_clock))
				mclk = data->mclk_latency_table.entries[i].frequency;
		}
		vega10_ps->performance_levels[0].mem_clock = mclk;
	} else {
		if (vega10_ps->performance_levels[1].mem_clock <
				vega10_ps->performance_levels[0].mem_clock)
			vega10_ps->performance_levels[0].mem_clock =
					vega10_ps->performance_levels[1].mem_clock;
	}

	if (PP_CAP(PHM_PlatformCaps_StablePState)) {
		for (i = 0; i < vega10_ps->performance_level_count; i++) {
			vega10_ps->performance_levels[i].gfx_clock = stable_pstate_sclk;
			vega10_ps->performance_levels[i].mem_clock = stable_pstate_mclk;
		}
	}

	return 0;
}

static int vega10_find_dpm_states_clocks_in_dpm_table(struct pp_hwmgr *hwmgr, const void *input)
{
	const struct phm_set_power_state_input *states =
			(const struct phm_set_power_state_input *)input;
	const struct vega10_power_state *vega10_ps =
			cast_const_phw_vega10_power_state(states->pnew_state);
	struct vega10_hwmgr *data =
			(struct vega10_hwmgr *)(hwmgr->backend);
	struct vega10_single_dpm_table *sclk_table =
			&(data->dpm_table.gfx_table);
	uint32_t sclk = vega10_ps->performance_levels
			[vega10_ps->performance_level_count - 1].gfx_clock;
	struct vega10_single_dpm_table *mclk_table =
			&(data->dpm_table.mem_table);
	uint32_t mclk = vega10_ps->performance_levels
			[vega10_ps->performance_level_count - 1].mem_clock;
	struct PP_Clocks min_clocks = {0};
	uint32_t i;
	struct cgs_display_info info = {0};

	data->need_update_dpm_table = 0;

	if (PP_CAP(PHM_PlatformCaps_ODNinACSupport) ||
	    PP_CAP(PHM_PlatformCaps_ODNinDCSupport)) {
		for (i = 0; i < sclk_table->count; i++) {
			if (sclk == sclk_table->dpm_levels[i].value)
				break;
		}

		if (!(data->apply_overdrive_next_settings_mask &
				DPMTABLE_OD_UPDATE_SCLK) && i >= sclk_table->count) {
			/* Check SCLK in DAL's minimum clocks
			 * in case DeepSleep divider update is required.
			 */
			if (data->display_timing.min_clock_in_sr !=
					min_clocks.engineClockInSR &&
				(min_clocks.engineClockInSR >=
						VEGA10_MINIMUM_ENGINE_CLOCK ||
					data->display_timing.min_clock_in_sr >=
						VEGA10_MINIMUM_ENGINE_CLOCK))
				data->need_update_dpm_table |= DPMTABLE_UPDATE_SCLK;
		}

		cgs_get_active_displays_info(hwmgr->device, &info);

		if (data->display_timing.num_existing_displays !=
				info.display_count)
			data->need_update_dpm_table |= DPMTABLE_UPDATE_MCLK;
	} else {
		for (i = 0; i < sclk_table->count; i++) {
			if (sclk == sclk_table->dpm_levels[i].value)
				break;
		}

		if (i >= sclk_table->count)
			data->need_update_dpm_table |= DPMTABLE_OD_UPDATE_SCLK;
		else {
			/* Check SCLK in DAL's minimum clocks
			 * in case DeepSleep divider update is required.
			 */
			if (data->display_timing.min_clock_in_sr !=
					min_clocks.engineClockInSR &&
				(min_clocks.engineClockInSR >=
						VEGA10_MINIMUM_ENGINE_CLOCK ||
					data->display_timing.min_clock_in_sr >=
						VEGA10_MINIMUM_ENGINE_CLOCK))
				data->need_update_dpm_table |= DPMTABLE_UPDATE_SCLK;
		}

		for (i = 0; i < mclk_table->count; i++) {
			if (mclk == mclk_table->dpm_levels[i].value)
				break;
		}

		cgs_get_active_displays_info(hwmgr->device, &info);

		if (i >= mclk_table->count)
			data->need_update_dpm_table |= DPMTABLE_OD_UPDATE_MCLK;

		if (data->display_timing.num_existing_displays !=
				info.display_count ||
				i >= mclk_table->count)
			data->need_update_dpm_table |= DPMTABLE_UPDATE_MCLK;
	}
	return 0;
}

static int vega10_populate_and_upload_sclk_mclk_dpm_levels(
		struct pp_hwmgr *hwmgr, const void *input)
{
	int result = 0;
	const struct phm_set_power_state_input *states =
			(const struct phm_set_power_state_input *)input;
	const struct vega10_power_state *vega10_ps =
			cast_const_phw_vega10_power_state(states->pnew_state);
	struct vega10_hwmgr *data =
			(struct vega10_hwmgr *)(hwmgr->backend);
	uint32_t sclk = vega10_ps->performance_levels
			[vega10_ps->performance_level_count - 1].gfx_clock;
	uint32_t mclk = vega10_ps->performance_levels
			[vega10_ps->performance_level_count - 1].mem_clock;
	struct vega10_dpm_table *dpm_table = &data->dpm_table;
	struct vega10_dpm_table *golden_dpm_table =
			&data->golden_dpm_table;
	uint32_t dpm_count, clock_percent;
	uint32_t i;

	if (PP_CAP(PHM_PlatformCaps_ODNinACSupport) ||
	    PP_CAP(PHM_PlatformCaps_ODNinDCSupport)) {

		if (!data->need_update_dpm_table &&
			!data->apply_optimized_settings &&
			!data->apply_overdrive_next_settings_mask)
			return 0;

		if (data->apply_overdrive_next_settings_mask &
				DPMTABLE_OD_UPDATE_SCLK) {
			for (dpm_count = 0;
					dpm_count < dpm_table->gfx_table.count;
					dpm_count++) {
				dpm_table->gfx_table.dpm_levels[dpm_count].enabled =
						data->odn_dpm_table.odn_core_clock_dpm_levels.
						performance_level_entries[dpm_count].enabled;
				dpm_table->gfx_table.dpm_levels[dpm_count].value =
						data->odn_dpm_table.odn_core_clock_dpm_levels.
						performance_level_entries[dpm_count].clock;
			}
		}

		if (data->apply_overdrive_next_settings_mask &
				DPMTABLE_OD_UPDATE_MCLK) {
			for (dpm_count = 0;
					dpm_count < dpm_table->mem_table.count;
					dpm_count++) {
				dpm_table->mem_table.dpm_levels[dpm_count].enabled =
						data->odn_dpm_table.odn_memory_clock_dpm_levels.
						performance_level_entries[dpm_count].enabled;
				dpm_table->mem_table.dpm_levels[dpm_count].value =
						data->odn_dpm_table.odn_memory_clock_dpm_levels.
						performance_level_entries[dpm_count].clock;
			}
		}

		if ((data->need_update_dpm_table & DPMTABLE_UPDATE_SCLK) ||
			data->apply_optimized_settings ||
			(data->apply_overdrive_next_settings_mask &
					DPMTABLE_OD_UPDATE_SCLK)) {
			result = vega10_populate_all_graphic_levels(hwmgr);
			PP_ASSERT_WITH_CODE(!result,
					"Failed to populate SCLK during PopulateNewDPMClocksStates Function!",
					return result);
		}

		if ((data->need_update_dpm_table & DPMTABLE_UPDATE_MCLK) ||
			(data->apply_overdrive_next_settings_mask &
					DPMTABLE_OD_UPDATE_MCLK)){
			result = vega10_populate_all_memory_levels(hwmgr);
			PP_ASSERT_WITH_CODE(!result,
					"Failed to populate MCLK during PopulateNewDPMClocksStates Function!",
					return result);
		}
	} else {
		if (!data->need_update_dpm_table &&
				!data->apply_optimized_settings)
			return 0;

		if (data->need_update_dpm_table & DPMTABLE_OD_UPDATE_SCLK &&
				data->smu_features[GNLD_DPM_GFXCLK].supported) {
				dpm_table->
				gfx_table.dpm_levels[dpm_table->gfx_table.count - 1].
				value = sclk;
				if (PP_CAP(PHM_PlatformCaps_OD6PlusinACSupport) ||
				    PP_CAP(PHM_PlatformCaps_OD6PlusinDCSupport)) {
					/* Need to do calculation based on the golden DPM table
					 * as the Heatmap GPU Clock axis is also based on
					 * the default values
					 */
					PP_ASSERT_WITH_CODE(
							golden_dpm_table->gfx_table.dpm_levels
							[golden_dpm_table->gfx_table.count - 1].value,
							"Divide by 0!",
							return -1);

					dpm_count = dpm_table->gfx_table.count < 2 ?
							0 : dpm_table->gfx_table.count - 2;
					for (i = dpm_count; i > 1; i--) {
						if (sclk > golden_dpm_table->gfx_table.dpm_levels
							[golden_dpm_table->gfx_table.count - 1].value) {
							clock_percent =
								((sclk - golden_dpm_table->gfx_table.dpm_levels
								[golden_dpm_table->gfx_table.count - 1].value) *
								100) /
								golden_dpm_table->gfx_table.dpm_levels
								[golden_dpm_table->gfx_table.count - 1].value;

							dpm_table->gfx_table.dpm_levels[i].value =
								golden_dpm_table->gfx_table.dpm_levels[i].value +
								(golden_dpm_table->gfx_table.dpm_levels[i].value *
								clock_percent) / 100;
						} else if (golden_dpm_table->
								gfx_table.dpm_levels[dpm_table->gfx_table.count-1].value >
								sclk) {
							clock_percent =
								((golden_dpm_table->gfx_table.dpm_levels
								[golden_dpm_table->gfx_table.count - 1].value -
								sclk) *	100) /
								golden_dpm_table->gfx_table.dpm_levels
								[golden_dpm_table->gfx_table.count-1].value;

							dpm_table->gfx_table.dpm_levels[i].value =
								golden_dpm_table->gfx_table.dpm_levels[i].value -
								(golden_dpm_table->gfx_table.dpm_levels[i].value *
								clock_percent) / 100;
						} else
							dpm_table->gfx_table.dpm_levels[i].value =
								golden_dpm_table->gfx_table.dpm_levels[i].value;
					}
				}
			}

		if (data->need_update_dpm_table & DPMTABLE_OD_UPDATE_MCLK &&
				data->smu_features[GNLD_DPM_UCLK].supported) {
			dpm_table->
			mem_table.dpm_levels[dpm_table->mem_table.count - 1].
			value = mclk;

			if (PP_CAP(PHM_PlatformCaps_OD6PlusinACSupport) ||
			    PP_CAP(PHM_PlatformCaps_OD6PlusinDCSupport)) {

				PP_ASSERT_WITH_CODE(
					golden_dpm_table->mem_table.dpm_levels
					[golden_dpm_table->mem_table.count - 1].value,
					"Divide by 0!",
					return -1);

				dpm_count = dpm_table->mem_table.count < 2 ?
						0 : dpm_table->mem_table.count - 2;
				for (i = dpm_count; i > 1; i--) {
					if (mclk > golden_dpm_table->mem_table.dpm_levels
						[golden_dpm_table->mem_table.count-1].value) {
						clock_percent = ((mclk -
							golden_dpm_table->mem_table.dpm_levels
							[golden_dpm_table->mem_table.count-1].value) *
							100) /
							golden_dpm_table->mem_table.dpm_levels
							[golden_dpm_table->mem_table.count-1].value;

						dpm_table->mem_table.dpm_levels[i].value =
							golden_dpm_table->mem_table.dpm_levels[i].value +
							(golden_dpm_table->mem_table.dpm_levels[i].value *
							clock_percent) / 100;
					} else if (golden_dpm_table->mem_table.dpm_levels
							[dpm_table->mem_table.count-1].value > mclk) {
						clock_percent = ((golden_dpm_table->mem_table.dpm_levels
							[golden_dpm_table->mem_table.count-1].value - mclk) *
							100) /
							golden_dpm_table->mem_table.dpm_levels
							[golden_dpm_table->mem_table.count-1].value;

						dpm_table->mem_table.dpm_levels[i].value =
							golden_dpm_table->mem_table.dpm_levels[i].value -
							(golden_dpm_table->mem_table.dpm_levels[i].value *
							clock_percent) / 100;
					} else
						dpm_table->mem_table.dpm_levels[i].value =
							golden_dpm_table->mem_table.dpm_levels[i].value;
				}
			}
		}

		if ((data->need_update_dpm_table &
			(DPMTABLE_OD_UPDATE_SCLK + DPMTABLE_UPDATE_SCLK)) ||
			data->apply_optimized_settings) {
			result = vega10_populate_all_graphic_levels(hwmgr);
			PP_ASSERT_WITH_CODE(!result,
					"Failed to populate SCLK during PopulateNewDPMClocksStates Function!",
					return result);
		}

		if (data->need_update_dpm_table &
				(DPMTABLE_OD_UPDATE_MCLK + DPMTABLE_UPDATE_MCLK)) {
			result = vega10_populate_all_memory_levels(hwmgr);
			PP_ASSERT_WITH_CODE(!result,
					"Failed to populate MCLK during PopulateNewDPMClocksStates Function!",
					return result);
		}
	}
	return result;
}

static int vega10_trim_single_dpm_states(struct pp_hwmgr *hwmgr,
		struct vega10_single_dpm_table *dpm_table,
		uint32_t low_limit, uint32_t high_limit)
{
	uint32_t i;

	for (i = 0; i < dpm_table->count; i++) {
		if ((dpm_table->dpm_levels[i].value < low_limit) ||
		    (dpm_table->dpm_levels[i].value > high_limit))
			dpm_table->dpm_levels[i].enabled = false;
		else
			dpm_table->dpm_levels[i].enabled = true;
	}
	return 0;
}

static int vega10_trim_single_dpm_states_with_mask(struct pp_hwmgr *hwmgr,
		struct vega10_single_dpm_table *dpm_table,
		uint32_t low_limit, uint32_t high_limit,
		uint32_t disable_dpm_mask)
{
	uint32_t i;

	for (i = 0; i < dpm_table->count; i++) {
		if ((dpm_table->dpm_levels[i].value < low_limit) ||
		    (dpm_table->dpm_levels[i].value > high_limit))
			dpm_table->dpm_levels[i].enabled = false;
		else if (!((1 << i) & disable_dpm_mask))
			dpm_table->dpm_levels[i].enabled = false;
		else
			dpm_table->dpm_levels[i].enabled = true;
	}
	return 0;
}

static int vega10_trim_dpm_states(struct pp_hwmgr *hwmgr,
		const struct vega10_power_state *vega10_ps)
{
	struct vega10_hwmgr *data =
			(struct vega10_hwmgr *)(hwmgr->backend);
	uint32_t high_limit_count;

	PP_ASSERT_WITH_CODE((vega10_ps->performance_level_count >= 1),
			"power state did not have any performance level",
			return -1);

	high_limit_count = (vega10_ps->performance_level_count == 1) ? 0 : 1;

	vega10_trim_single_dpm_states(hwmgr,
			&(data->dpm_table.soc_table),
			vega10_ps->performance_levels[0].soc_clock,
			vega10_ps->performance_levels[high_limit_count].soc_clock);

	vega10_trim_single_dpm_states_with_mask(hwmgr,
			&(data->dpm_table.gfx_table),
			vega10_ps->performance_levels[0].gfx_clock,
			vega10_ps->performance_levels[high_limit_count].gfx_clock,
			data->disable_dpm_mask);

	vega10_trim_single_dpm_states(hwmgr,
			&(data->dpm_table.mem_table),
			vega10_ps->performance_levels[0].mem_clock,
			vega10_ps->performance_levels[high_limit_count].mem_clock);

	return 0;
}

static uint32_t vega10_find_lowest_dpm_level(
		struct vega10_single_dpm_table *table)
{
	uint32_t i;

	for (i = 0; i < table->count; i++) {
		if (table->dpm_levels[i].enabled)
			break;
	}

	return i;
}

static uint32_t vega10_find_highest_dpm_level(
		struct vega10_single_dpm_table *table)
{
	uint32_t i = 0;

	if (table->count <= MAX_REGULAR_DPM_NUMBER) {
		for (i = table->count; i > 0; i--) {
			if (table->dpm_levels[i - 1].enabled)
				return i - 1;
		}
	} else {
		pr_info("DPM Table Has Too Many Entries!");
		return MAX_REGULAR_DPM_NUMBER - 1;
	}

	return i;
}

static void vega10_apply_dal_minimum_voltage_request(
		struct pp_hwmgr *hwmgr)
{
	return;
}

static int vega10_get_soc_index_for_max_uclk(struct pp_hwmgr *hwmgr)
{
	struct phm_ppt_v1_clock_voltage_dependency_table *vdd_dep_table_on_mclk;
	struct phm_ppt_v2_information *table_info =
			(struct phm_ppt_v2_information *)(hwmgr->pptable);

	vdd_dep_table_on_mclk  = table_info->vdd_dep_on_mclk;

	return vdd_dep_table_on_mclk->entries[NUM_UCLK_DPM_LEVELS - 1].vddInd + 1;
}

static int vega10_upload_dpm_bootup_level(struct pp_hwmgr *hwmgr)
{
	struct vega10_hwmgr *data =
			(struct vega10_hwmgr *)(hwmgr->backend);
	uint32_t socclk_idx;

	vega10_apply_dal_minimum_voltage_request(hwmgr);

	if (!data->registry_data.sclk_dpm_key_disabled) {
		if (data->smc_state_table.gfx_boot_level !=
				data->dpm_table.gfx_table.dpm_state.soft_min_level) {
				PP_ASSERT_WITH_CODE(!smum_send_msg_to_smc_with_parameter(
				hwmgr,
				PPSMC_MSG_SetSoftMinGfxclkByIndex,
				data->smc_state_table.gfx_boot_level),
				"Failed to set soft min sclk index!",
				return -EINVAL);
			data->dpm_table.gfx_table.dpm_state.soft_min_level =
					data->smc_state_table.gfx_boot_level;
		}
	}

	if (!data->registry_data.mclk_dpm_key_disabled) {
		if (data->smc_state_table.mem_boot_level !=
				data->dpm_table.mem_table.dpm_state.soft_min_level) {
			if (data->smc_state_table.mem_boot_level == NUM_UCLK_DPM_LEVELS - 1) {
				socclk_idx = vega10_get_soc_index_for_max_uclk(hwmgr);
				PP_ASSERT_WITH_CODE(!smum_send_msg_to_smc_with_parameter(
							hwmgr,
						PPSMC_MSG_SetSoftMinSocclkByIndex,
						socclk_idx),
						"Failed to set soft min uclk index!",
						return -EINVAL);
			} else {
				PP_ASSERT_WITH_CODE(!smum_send_msg_to_smc_with_parameter(
						hwmgr,
						PPSMC_MSG_SetSoftMinUclkByIndex,
						data->smc_state_table.mem_boot_level),
						"Failed to set soft min uclk index!",
						return -EINVAL);
			}
			data->dpm_table.mem_table.dpm_state.soft_min_level =
					data->smc_state_table.mem_boot_level;
		}
	}

	return 0;
}

static int vega10_upload_dpm_max_level(struct pp_hwmgr *hwmgr)
{
	struct vega10_hwmgr *data =
			(struct vega10_hwmgr *)(hwmgr->backend);

	vega10_apply_dal_minimum_voltage_request(hwmgr);

	if (!data->registry_data.sclk_dpm_key_disabled) {
		if (data->smc_state_table.gfx_max_level !=
				data->dpm_table.gfx_table.dpm_state.soft_max_level) {
				PP_ASSERT_WITH_CODE(!smum_send_msg_to_smc_with_parameter(
				hwmgr,
				PPSMC_MSG_SetSoftMaxGfxclkByIndex,
				data->smc_state_table.gfx_max_level),
				"Failed to set soft max sclk index!",
				return -EINVAL);
			data->dpm_table.gfx_table.dpm_state.soft_max_level =
					data->smc_state_table.gfx_max_level;
		}
	}

	if (!data->registry_data.mclk_dpm_key_disabled) {
		if (data->smc_state_table.mem_max_level !=
				data->dpm_table.mem_table.dpm_state.soft_max_level) {
				PP_ASSERT_WITH_CODE(!smum_send_msg_to_smc_with_parameter(
				hwmgr,
				PPSMC_MSG_SetSoftMaxUclkByIndex,
				data->smc_state_table.mem_max_level),
				"Failed to set soft max mclk index!",
				return -EINVAL);
			data->dpm_table.mem_table.dpm_state.soft_max_level =
					data->smc_state_table.mem_max_level;
		}
	}

	return 0;
}

static int vega10_generate_dpm_level_enable_mask(
		struct pp_hwmgr *hwmgr, const void *input)
{
	struct vega10_hwmgr *data =
			(struct vega10_hwmgr *)(hwmgr->backend);
	const struct phm_set_power_state_input *states =
			(const struct phm_set_power_state_input *)input;
	const struct vega10_power_state *vega10_ps =
			cast_const_phw_vega10_power_state(states->pnew_state);
	int i;

	PP_ASSERT_WITH_CODE(!vega10_trim_dpm_states(hwmgr, vega10_ps),
			"Attempt to Trim DPM States Failed!",
			return -1);

	data->smc_state_table.gfx_boot_level =
			vega10_find_lowest_dpm_level(&(data->dpm_table.gfx_table));
	data->smc_state_table.gfx_max_level =
			vega10_find_highest_dpm_level(&(data->dpm_table.gfx_table));
	data->smc_state_table.mem_boot_level =
			vega10_find_lowest_dpm_level(&(data->dpm_table.mem_table));
	data->smc_state_table.mem_max_level =
			vega10_find_highest_dpm_level(&(data->dpm_table.mem_table));

	PP_ASSERT_WITH_CODE(!vega10_upload_dpm_bootup_level(hwmgr),
			"Attempt to upload DPM Bootup Levels Failed!",
			return -1);
	PP_ASSERT_WITH_CODE(!vega10_upload_dpm_max_level(hwmgr),
			"Attempt to upload DPM Max Levels Failed!",
			return -1);
	for(i = data->smc_state_table.gfx_boot_level; i < data->smc_state_table.gfx_max_level; i++)
		data->dpm_table.gfx_table.dpm_levels[i].enabled = true;


	for(i = data->smc_state_table.mem_boot_level; i < data->smc_state_table.mem_max_level; i++)
		data->dpm_table.mem_table.dpm_levels[i].enabled = true;

	return 0;
}

int vega10_enable_disable_vce_dpm(struct pp_hwmgr *hwmgr, bool enable)
{
	struct vega10_hwmgr *data =
			(struct vega10_hwmgr *)(hwmgr->backend);

	if (data->smu_features[GNLD_DPM_VCE].supported) {
		PP_ASSERT_WITH_CODE(!vega10_enable_smc_features(hwmgr,
				enable,
				data->smu_features[GNLD_DPM_VCE].smu_feature_bitmap),
				"Attempt to Enable/Disable DPM VCE Failed!",
				return -1);
		data->smu_features[GNLD_DPM_VCE].enabled = enable;
	}

	return 0;
}

static int vega10_update_sclk_threshold(struct pp_hwmgr *hwmgr)
{
	struct vega10_hwmgr *data =
			(struct vega10_hwmgr *)(hwmgr->backend);
	int result = 0;
	uint32_t low_sclk_interrupt_threshold = 0;

	if (PP_CAP(PHM_PlatformCaps_SclkThrottleLowNotification) &&
<<<<<<< HEAD
	    (hwmgr->gfx_arbiter.sclk_threshold !=
				data->low_sclk_interrupt_threshold)) {
		data->low_sclk_interrupt_threshold =
				hwmgr->gfx_arbiter.sclk_threshold;
=======
		(data->low_sclk_interrupt_threshold != 0)) {
>>>>>>> 661e50bc
		low_sclk_interrupt_threshold =
				data->low_sclk_interrupt_threshold;

		data->smc_state_table.pp_table.LowGfxclkInterruptThreshold =
				cpu_to_le32(low_sclk_interrupt_threshold);

		/* This message will also enable SmcToHost Interrupt */
		result = smum_send_msg_to_smc_with_parameter(hwmgr,
				PPSMC_MSG_SetLowGfxclkInterruptThreshold,
				(uint32_t)low_sclk_interrupt_threshold);
	}

	return result;
}

static int vega10_set_power_state_tasks(struct pp_hwmgr *hwmgr,
		const void *input)
{
	int tmp_result, result = 0;
	struct vega10_hwmgr *data =
			(struct vega10_hwmgr *)(hwmgr->backend);
	PPTable_t *pp_table = &(data->smc_state_table.pp_table);

	tmp_result = vega10_find_dpm_states_clocks_in_dpm_table(hwmgr, input);
	PP_ASSERT_WITH_CODE(!tmp_result,
			"Failed to find DPM states clocks in DPM table!",
			result = tmp_result);

	tmp_result = vega10_populate_and_upload_sclk_mclk_dpm_levels(hwmgr, input);
	PP_ASSERT_WITH_CODE(!tmp_result,
			"Failed to populate and upload SCLK MCLK DPM levels!",
			result = tmp_result);

	tmp_result = vega10_generate_dpm_level_enable_mask(hwmgr, input);
	PP_ASSERT_WITH_CODE(!tmp_result,
			"Failed to generate DPM level enabled mask!",
			result = tmp_result);

	tmp_result = vega10_update_sclk_threshold(hwmgr);
	PP_ASSERT_WITH_CODE(!tmp_result,
			"Failed to update SCLK threshold!",
			result = tmp_result);

	result = vega10_copy_table_to_smc(hwmgr,
			(uint8_t *)pp_table, PPTABLE);
	PP_ASSERT_WITH_CODE(!result,
			"Failed to upload PPtable!", return result);

	data->apply_optimized_settings = false;
	data->apply_overdrive_next_settings_mask = 0;

	return 0;
}

static uint32_t vega10_dpm_get_sclk(struct pp_hwmgr *hwmgr, bool low)
{
	struct pp_power_state *ps;
	struct vega10_power_state *vega10_ps;

	if (hwmgr == NULL)
		return -EINVAL;

	ps = hwmgr->request_ps;

	if (ps == NULL)
		return -EINVAL;

	vega10_ps = cast_phw_vega10_power_state(&ps->hardware);

	if (low)
		return vega10_ps->performance_levels[0].gfx_clock;
	else
		return vega10_ps->performance_levels
				[vega10_ps->performance_level_count - 1].gfx_clock;
}

static uint32_t vega10_dpm_get_mclk(struct pp_hwmgr *hwmgr, bool low)
{
	struct pp_power_state *ps;
	struct vega10_power_state *vega10_ps;

	if (hwmgr == NULL)
		return -EINVAL;

	ps = hwmgr->request_ps;

	if (ps == NULL)
		return -EINVAL;

	vega10_ps = cast_phw_vega10_power_state(&ps->hardware);

	if (low)
		return vega10_ps->performance_levels[0].mem_clock;
	else
		return vega10_ps->performance_levels
				[vega10_ps->performance_level_count-1].mem_clock;
}

static int vega10_get_gpu_power(struct pp_hwmgr *hwmgr,
		struct pp_gpu_power *query)
{
	uint32_t value;

	PP_ASSERT_WITH_CODE(!smum_send_msg_to_smc(hwmgr,
			PPSMC_MSG_GetCurrPkgPwr),
			"Failed to get current package power!",
			return -EINVAL);

	vega10_read_arg_from_smc(hwmgr, &value);
	/* power value is an integer */
	query->average_gpu_power = value << 8;

	return 0;
}

static int vega10_read_sensor(struct pp_hwmgr *hwmgr, int idx,
			      void *value, int *size)
{
	uint32_t sclk_idx, mclk_idx, activity_percent = 0;
	struct vega10_hwmgr *data = (struct vega10_hwmgr *)(hwmgr->backend);
	struct vega10_dpm_table *dpm_table = &data->dpm_table;
	int ret = 0;

	switch (idx) {
	case AMDGPU_PP_SENSOR_GFX_SCLK:
		ret = smum_send_msg_to_smc(hwmgr, PPSMC_MSG_GetCurrentGfxclkIndex);
		if (!ret) {
			vega10_read_arg_from_smc(hwmgr, &sclk_idx);
			*((uint32_t *)value) = dpm_table->gfx_table.dpm_levels[sclk_idx].value;
			*size = 4;
		}
		break;
	case AMDGPU_PP_SENSOR_GFX_MCLK:
		ret = smum_send_msg_to_smc(hwmgr, PPSMC_MSG_GetCurrentUclkIndex);
		if (!ret) {
			vega10_read_arg_from_smc(hwmgr, &mclk_idx);
			*((uint32_t *)value) = dpm_table->mem_table.dpm_levels[mclk_idx].value;
			*size = 4;
		}
		break;
	case AMDGPU_PP_SENSOR_GPU_LOAD:
		ret = smum_send_msg_to_smc_with_parameter(hwmgr, PPSMC_MSG_GetAverageGfxActivity, 0);
		if (!ret) {
			vega10_read_arg_from_smc(hwmgr, &activity_percent);
			*((uint32_t *)value) = activity_percent > 100 ? 100 : activity_percent;
			*size = 4;
		}
		break;
	case AMDGPU_PP_SENSOR_GPU_TEMP:
		*((uint32_t *)value) = vega10_thermal_get_temperature(hwmgr);
		*size = 4;
		break;
	case AMDGPU_PP_SENSOR_UVD_POWER:
		*((uint32_t *)value) = data->uvd_power_gated ? 0 : 1;
		*size = 4;
		break;
	case AMDGPU_PP_SENSOR_VCE_POWER:
		*((uint32_t *)value) = data->vce_power_gated ? 0 : 1;
		*size = 4;
		break;
	case AMDGPU_PP_SENSOR_GPU_POWER:
		if (*size < sizeof(struct pp_gpu_power))
			ret = -EINVAL;
		else {
			*size = sizeof(struct pp_gpu_power);
			ret = vega10_get_gpu_power(hwmgr, (struct pp_gpu_power *)value);
		}
		break;
	default:
		ret = -EINVAL;
		break;
	}
	return ret;
}

static int vega10_notify_smc_display_change(struct pp_hwmgr *hwmgr,
		bool has_disp)
{
	return smum_send_msg_to_smc_with_parameter(hwmgr,
			PPSMC_MSG_SetUclkFastSwitch,
			has_disp ? 0 : 1);
}

int vega10_display_clock_voltage_request(struct pp_hwmgr *hwmgr,
		struct pp_display_clock_request *clock_req)
{
	int result = 0;
	enum amd_pp_clock_type clk_type = clock_req->clock_type;
	uint32_t clk_freq = clock_req->clock_freq_in_khz / 1000;
	DSPCLK_e clk_select = 0;
	uint32_t clk_request = 0;

	switch (clk_type) {
	case amd_pp_dcef_clock:
		clk_select = DSPCLK_DCEFCLK;
		break;
	case amd_pp_disp_clock:
		clk_select = DSPCLK_DISPCLK;
		break;
	case amd_pp_pixel_clock:
		clk_select = DSPCLK_PIXCLK;
		break;
	case amd_pp_phy_clock:
		clk_select = DSPCLK_PHYCLK;
		break;
	default:
		pr_info("[DisplayClockVoltageRequest]Invalid Clock Type!");
		result = -1;
		break;
	}

	if (!result) {
		clk_request = (clk_freq << 16) | clk_select;
		result = smum_send_msg_to_smc_with_parameter(hwmgr,
				PPSMC_MSG_RequestDisplayClockByFreq,
				clk_request);
	}

	return result;
}

static uint8_t vega10_get_uclk_index(struct pp_hwmgr *hwmgr,
			struct phm_ppt_v1_clock_voltage_dependency_table *mclk_table,
						uint32_t frequency)
{
	uint8_t count;
	uint8_t i;

	if (mclk_table == NULL || mclk_table->count == 0)
		return 0;

	count = (uint8_t)(mclk_table->count);

	for(i = 0; i < count; i++) {
		if(mclk_table->entries[i].clk >= frequency)
			return i;
	}

	return i-1;
}

static int vega10_notify_smc_display_config_after_ps_adjustment(
		struct pp_hwmgr *hwmgr)
{
	struct vega10_hwmgr *data =
			(struct vega10_hwmgr *)(hwmgr->backend);
	struct vega10_single_dpm_table *dpm_table =
			&data->dpm_table.dcef_table;
	struct phm_ppt_v2_information *table_info =
			(struct phm_ppt_v2_information *)hwmgr->pptable;
	struct phm_ppt_v1_clock_voltage_dependency_table *mclk_table = table_info->vdd_dep_on_mclk;
	uint32_t idx;
	uint32_t num_active_disps = 0;
	struct cgs_display_info info = {0};
	struct PP_Clocks min_clocks = {0};
	uint32_t i;
	struct pp_display_clock_request clock_req;

	info.mode_info = NULL;

	cgs_get_active_displays_info(hwmgr->device, &info);

	num_active_disps = info.display_count;

	if (num_active_disps > 1)
		vega10_notify_smc_display_change(hwmgr, false);
	else
		vega10_notify_smc_display_change(hwmgr, true);

	min_clocks.dcefClock = hwmgr->display_config.min_dcef_set_clk;
	min_clocks.dcefClockInSR = hwmgr->display_config.min_dcef_deep_sleep_set_clk;
	min_clocks.memoryClock = hwmgr->display_config.min_mem_set_clock;

	for (i = 0; i < dpm_table->count; i++) {
		if (dpm_table->dpm_levels[i].value == min_clocks.dcefClock)
			break;
	}

	if (i < dpm_table->count) {
		clock_req.clock_type = amd_pp_dcef_clock;
		clock_req.clock_freq_in_khz = dpm_table->dpm_levels[i].value;
		if (!vega10_display_clock_voltage_request(hwmgr, &clock_req)) {
			PP_ASSERT_WITH_CODE(!smum_send_msg_to_smc_with_parameter(
					hwmgr, PPSMC_MSG_SetMinDeepSleepDcefclk,
					min_clocks.dcefClockInSR /100),
					"Attempt to set divider for DCEFCLK Failed!",);
		} else {
			pr_info("Attempt to set Hard Min for DCEFCLK Failed!");
		}
	} else {
		pr_debug("Cannot find requested DCEFCLK!");
	}

	if (min_clocks.memoryClock != 0) {
		idx = vega10_get_uclk_index(hwmgr, mclk_table, min_clocks.memoryClock);
		smum_send_msg_to_smc_with_parameter(hwmgr, PPSMC_MSG_SetSoftMinUclkByIndex, idx);
		data->dpm_table.mem_table.dpm_state.soft_min_level= idx;
	}

	return 0;
}

static int vega10_force_dpm_highest(struct pp_hwmgr *hwmgr)
{
	struct vega10_hwmgr *data =
			(struct vega10_hwmgr *)(hwmgr->backend);

	data->smc_state_table.gfx_boot_level =
	data->smc_state_table.gfx_max_level =
			vega10_find_highest_dpm_level(&(data->dpm_table.gfx_table));
	data->smc_state_table.mem_boot_level =
	data->smc_state_table.mem_max_level =
			vega10_find_highest_dpm_level(&(data->dpm_table.mem_table));

	PP_ASSERT_WITH_CODE(!vega10_upload_dpm_bootup_level(hwmgr),
			"Failed to upload boot level to highest!",
			return -1);

	PP_ASSERT_WITH_CODE(!vega10_upload_dpm_max_level(hwmgr),
			"Failed to upload dpm max level to highest!",
			return -1);

	return 0;
}

static int vega10_force_dpm_lowest(struct pp_hwmgr *hwmgr)
{
	struct vega10_hwmgr *data =
			(struct vega10_hwmgr *)(hwmgr->backend);

	data->smc_state_table.gfx_boot_level =
	data->smc_state_table.gfx_max_level =
			vega10_find_lowest_dpm_level(&(data->dpm_table.gfx_table));
	data->smc_state_table.mem_boot_level =
	data->smc_state_table.mem_max_level =
			vega10_find_lowest_dpm_level(&(data->dpm_table.mem_table));

	PP_ASSERT_WITH_CODE(!vega10_upload_dpm_bootup_level(hwmgr),
			"Failed to upload boot level to highest!",
			return -1);

	PP_ASSERT_WITH_CODE(!vega10_upload_dpm_max_level(hwmgr),
			"Failed to upload dpm max level to highest!",
			return -1);

	return 0;

}

static int vega10_unforce_dpm_levels(struct pp_hwmgr *hwmgr)
{
	struct vega10_hwmgr *data = (struct vega10_hwmgr *)(hwmgr->backend);

	data->smc_state_table.gfx_boot_level =
			vega10_find_lowest_dpm_level(&(data->dpm_table.gfx_table));
	data->smc_state_table.gfx_max_level =
			vega10_find_highest_dpm_level(&(data->dpm_table.gfx_table));
	data->smc_state_table.mem_boot_level =
			vega10_find_lowest_dpm_level(&(data->dpm_table.mem_table));
	data->smc_state_table.mem_max_level =
			vega10_find_highest_dpm_level(&(data->dpm_table.mem_table));

	PP_ASSERT_WITH_CODE(!vega10_upload_dpm_bootup_level(hwmgr),
			"Failed to upload DPM Bootup Levels!",
			return -1);

	PP_ASSERT_WITH_CODE(!vega10_upload_dpm_max_level(hwmgr),
			"Failed to upload DPM Max Levels!",
			return -1);
	return 0;
}

static int vega10_get_profiling_clk_mask(struct pp_hwmgr *hwmgr, enum amd_dpm_forced_level level,
				uint32_t *sclk_mask, uint32_t *mclk_mask, uint32_t *soc_mask)
{
	struct phm_ppt_v2_information *table_info =
			(struct phm_ppt_v2_information *)(hwmgr->pptable);

	if (table_info->vdd_dep_on_sclk->count > VEGA10_UMD_PSTATE_GFXCLK_LEVEL &&
		table_info->vdd_dep_on_socclk->count > VEGA10_UMD_PSTATE_SOCCLK_LEVEL &&
		table_info->vdd_dep_on_mclk->count > VEGA10_UMD_PSTATE_MCLK_LEVEL) {
		*sclk_mask = VEGA10_UMD_PSTATE_GFXCLK_LEVEL;
		*soc_mask = VEGA10_UMD_PSTATE_SOCCLK_LEVEL;
		*mclk_mask = VEGA10_UMD_PSTATE_MCLK_LEVEL;
	}

	if (level == AMD_DPM_FORCED_LEVEL_PROFILE_MIN_SCLK) {
		*sclk_mask = 0;
	} else if (level == AMD_DPM_FORCED_LEVEL_PROFILE_MIN_MCLK) {
		*mclk_mask = 0;
	} else if (level == AMD_DPM_FORCED_LEVEL_PROFILE_PEAK) {
		*sclk_mask = table_info->vdd_dep_on_sclk->count - 1;
		*soc_mask = table_info->vdd_dep_on_socclk->count - 1;
		*mclk_mask = table_info->vdd_dep_on_mclk->count - 1;
	}
	return 0;
}

static void vega10_set_fan_control_mode(struct pp_hwmgr *hwmgr, uint32_t mode)
{
	switch (mode) {
	case AMD_FAN_CTRL_NONE:
		vega10_fan_ctrl_set_fan_speed_percent(hwmgr, 100);
		break;
	case AMD_FAN_CTRL_MANUAL:
		if (PP_CAP(PHM_PlatformCaps_MicrocodeFanControl))
			vega10_fan_ctrl_stop_smc_fan_control(hwmgr);
		break;
	case AMD_FAN_CTRL_AUTO:
		if (PP_CAP(PHM_PlatformCaps_MicrocodeFanControl))
			vega10_fan_ctrl_start_smc_fan_control(hwmgr);
		break;
	default:
		break;
	}
}

static int vega10_dpm_force_dpm_level(struct pp_hwmgr *hwmgr,
				enum amd_dpm_forced_level level)
{
	int ret = 0;
	uint32_t sclk_mask = 0;
	uint32_t mclk_mask = 0;
	uint32_t soc_mask = 0;

	switch (level) {
	case AMD_DPM_FORCED_LEVEL_HIGH:
		ret = vega10_force_dpm_highest(hwmgr);
		break;
	case AMD_DPM_FORCED_LEVEL_LOW:
		ret = vega10_force_dpm_lowest(hwmgr);
		break;
	case AMD_DPM_FORCED_LEVEL_AUTO:
		ret = vega10_unforce_dpm_levels(hwmgr);
		break;
	case AMD_DPM_FORCED_LEVEL_PROFILE_STANDARD:
	case AMD_DPM_FORCED_LEVEL_PROFILE_MIN_SCLK:
	case AMD_DPM_FORCED_LEVEL_PROFILE_MIN_MCLK:
	case AMD_DPM_FORCED_LEVEL_PROFILE_PEAK:
		ret = vega10_get_profiling_clk_mask(hwmgr, level, &sclk_mask, &mclk_mask, &soc_mask);
		if (ret)
			return ret;
		vega10_force_clock_level(hwmgr, PP_SCLK, 1<<sclk_mask);
		vega10_force_clock_level(hwmgr, PP_MCLK, 1<<mclk_mask);
		break;
	case AMD_DPM_FORCED_LEVEL_MANUAL:
	case AMD_DPM_FORCED_LEVEL_PROFILE_EXIT:
	default:
		break;
	}

	if (!ret) {
		if (level == AMD_DPM_FORCED_LEVEL_PROFILE_PEAK && hwmgr->dpm_level != AMD_DPM_FORCED_LEVEL_PROFILE_PEAK)
			vega10_set_fan_control_mode(hwmgr, AMD_FAN_CTRL_NONE);
		else if (level != AMD_DPM_FORCED_LEVEL_PROFILE_PEAK && hwmgr->dpm_level == AMD_DPM_FORCED_LEVEL_PROFILE_PEAK)
			vega10_set_fan_control_mode(hwmgr, AMD_FAN_CTRL_AUTO);
	}
	return ret;
}

static uint32_t vega10_get_fan_control_mode(struct pp_hwmgr *hwmgr)
{
	struct vega10_hwmgr *data = (struct vega10_hwmgr *)(hwmgr->backend);

	if (data->smu_features[GNLD_FAN_CONTROL].enabled == false)
		return AMD_FAN_CTRL_MANUAL;
	else
		return AMD_FAN_CTRL_AUTO;
}

static int vega10_get_dal_power_level(struct pp_hwmgr *hwmgr,
		struct amd_pp_simple_clock_info *info)
{
	struct phm_ppt_v2_information *table_info =
			(struct phm_ppt_v2_information *)hwmgr->pptable;
	struct phm_clock_and_voltage_limits *max_limits =
			&table_info->max_clock_voltage_on_ac;

	info->engine_max_clock = max_limits->sclk;
	info->memory_max_clock = max_limits->mclk;

	return 0;
}

static void vega10_get_sclks(struct pp_hwmgr *hwmgr,
		struct pp_clock_levels_with_latency *clocks)
{
	struct phm_ppt_v2_information *table_info =
			(struct phm_ppt_v2_information *)hwmgr->pptable;
	struct phm_ppt_v1_clock_voltage_dependency_table *dep_table =
			table_info->vdd_dep_on_sclk;
	uint32_t i;

	for (i = 0; i < dep_table->count; i++) {
		if (dep_table->entries[i].clk) {
			clocks->data[clocks->num_levels].clocks_in_khz =
					dep_table->entries[i].clk;
			clocks->num_levels++;
		}
	}

}

static uint32_t vega10_get_mem_latency(struct pp_hwmgr *hwmgr,
		uint32_t clock)
{
	if (clock >= MEM_FREQ_LOW_LATENCY &&
			clock < MEM_FREQ_HIGH_LATENCY)
		return MEM_LATENCY_HIGH;
	else if (clock >= MEM_FREQ_HIGH_LATENCY)
		return MEM_LATENCY_LOW;
	else
		return MEM_LATENCY_ERR;
}

static void vega10_get_memclocks(struct pp_hwmgr *hwmgr,
		struct pp_clock_levels_with_latency *clocks)
{
	struct phm_ppt_v2_information *table_info =
			(struct phm_ppt_v2_information *)hwmgr->pptable;
	struct phm_ppt_v1_clock_voltage_dependency_table *dep_table =
			table_info->vdd_dep_on_mclk;
	struct vega10_hwmgr *data = (struct vega10_hwmgr *)(hwmgr->backend);
	uint32_t i;

	clocks->num_levels = 0;
	data->mclk_latency_table.count = 0;

	for (i = 0; i < dep_table->count; i++) {
		if (dep_table->entries[i].clk) {
			clocks->data[clocks->num_levels].clocks_in_khz =
			data->mclk_latency_table.entries
			[data->mclk_latency_table.count].frequency =
					dep_table->entries[i].clk;
			clocks->data[clocks->num_levels].latency_in_us =
			data->mclk_latency_table.entries
			[data->mclk_latency_table.count].latency =
					vega10_get_mem_latency(hwmgr,
						dep_table->entries[i].clk);
			clocks->num_levels++;
			data->mclk_latency_table.count++;
		}
	}
}

static void vega10_get_dcefclocks(struct pp_hwmgr *hwmgr,
		struct pp_clock_levels_with_latency *clocks)
{
	struct phm_ppt_v2_information *table_info =
			(struct phm_ppt_v2_information *)hwmgr->pptable;
	struct phm_ppt_v1_clock_voltage_dependency_table *dep_table =
			table_info->vdd_dep_on_dcefclk;
	uint32_t i;

	for (i = 0; i < dep_table->count; i++) {
		clocks->data[i].clocks_in_khz = dep_table->entries[i].clk;
		clocks->data[i].latency_in_us = 0;
		clocks->num_levels++;
	}
}

static void vega10_get_socclocks(struct pp_hwmgr *hwmgr,
		struct pp_clock_levels_with_latency *clocks)
{
	struct phm_ppt_v2_information *table_info =
			(struct phm_ppt_v2_information *)hwmgr->pptable;
	struct phm_ppt_v1_clock_voltage_dependency_table *dep_table =
			table_info->vdd_dep_on_socclk;
	uint32_t i;

	for (i = 0; i < dep_table->count; i++) {
		clocks->data[i].clocks_in_khz = dep_table->entries[i].clk;
		clocks->data[i].latency_in_us = 0;
		clocks->num_levels++;
	}
}

static int vega10_get_clock_by_type_with_latency(struct pp_hwmgr *hwmgr,
		enum amd_pp_clock_type type,
		struct pp_clock_levels_with_latency *clocks)
{
	switch (type) {
	case amd_pp_sys_clock:
		vega10_get_sclks(hwmgr, clocks);
		break;
	case amd_pp_mem_clock:
		vega10_get_memclocks(hwmgr, clocks);
		break;
	case amd_pp_dcef_clock:
		vega10_get_dcefclocks(hwmgr, clocks);
		break;
	case amd_pp_soc_clock:
		vega10_get_socclocks(hwmgr, clocks);
		break;
	default:
		return -1;
	}

	return 0;
}

static int vega10_get_clock_by_type_with_voltage(struct pp_hwmgr *hwmgr,
		enum amd_pp_clock_type type,
		struct pp_clock_levels_with_voltage *clocks)
{
	struct phm_ppt_v2_information *table_info =
			(struct phm_ppt_v2_information *)hwmgr->pptable;
	struct phm_ppt_v1_clock_voltage_dependency_table *dep_table;
	uint32_t i;

	switch (type) {
	case amd_pp_mem_clock:
		dep_table = table_info->vdd_dep_on_mclk;
		break;
	case amd_pp_dcef_clock:
		dep_table = table_info->vdd_dep_on_dcefclk;
		break;
	case amd_pp_disp_clock:
		dep_table = table_info->vdd_dep_on_dispclk;
		break;
	case amd_pp_pixel_clock:
		dep_table = table_info->vdd_dep_on_pixclk;
		break;
	case amd_pp_phy_clock:
		dep_table = table_info->vdd_dep_on_phyclk;
		break;
	default:
		return -1;
	}

	for (i = 0; i < dep_table->count; i++) {
		clocks->data[i].clocks_in_khz = dep_table->entries[i].clk;
		clocks->data[i].voltage_in_mv = (uint32_t)(table_info->vddc_lookup_table->
				entries[dep_table->entries[i].vddInd].us_vdd);
		clocks->num_levels++;
	}

	if (i < dep_table->count)
		return -1;

	return 0;
}

static int vega10_set_watermarks_for_clocks_ranges(struct pp_hwmgr *hwmgr,
		struct pp_wm_sets_with_clock_ranges_soc15 *wm_with_clock_ranges)
{
	struct vega10_hwmgr *data = (struct vega10_hwmgr *)(hwmgr->backend);
	Watermarks_t *table = &(data->smc_state_table.water_marks_table);
	int result = 0;
	uint32_t i;

	if (!data->registry_data.disable_water_mark) {
		for (i = 0; i < wm_with_clock_ranges->num_wm_sets_dmif; i++) {
			table->WatermarkRow[WM_DCEFCLK][i].MinClock =
				cpu_to_le16((uint16_t)
				(wm_with_clock_ranges->wm_sets_dmif[i].wm_min_dcefclk_in_khz) /
				100);
			table->WatermarkRow[WM_DCEFCLK][i].MaxClock =
				cpu_to_le16((uint16_t)
				(wm_with_clock_ranges->wm_sets_dmif[i].wm_max_dcefclk_in_khz) /
				100);
			table->WatermarkRow[WM_DCEFCLK][i].MinUclk =
				cpu_to_le16((uint16_t)
				(wm_with_clock_ranges->wm_sets_dmif[i].wm_min_memclk_in_khz) /
				100);
			table->WatermarkRow[WM_DCEFCLK][i].MaxUclk =
				cpu_to_le16((uint16_t)
				(wm_with_clock_ranges->wm_sets_dmif[i].wm_max_memclk_in_khz) /
				100);
			table->WatermarkRow[WM_DCEFCLK][i].WmSetting = (uint8_t)
					wm_with_clock_ranges->wm_sets_dmif[i].wm_set_id;
		}

		for (i = 0; i < wm_with_clock_ranges->num_wm_sets_mcif; i++) {
			table->WatermarkRow[WM_SOCCLK][i].MinClock =
				cpu_to_le16((uint16_t)
				(wm_with_clock_ranges->wm_sets_mcif[i].wm_min_socclk_in_khz) /
				100);
			table->WatermarkRow[WM_SOCCLK][i].MaxClock =
				cpu_to_le16((uint16_t)
				(wm_with_clock_ranges->wm_sets_mcif[i].wm_max_socclk_in_khz) /
				100);
			table->WatermarkRow[WM_SOCCLK][i].MinUclk =
				cpu_to_le16((uint16_t)
				(wm_with_clock_ranges->wm_sets_mcif[i].wm_min_memclk_in_khz) /
				100);
			table->WatermarkRow[WM_SOCCLK][i].MaxUclk =
				cpu_to_le16((uint16_t)
				(wm_with_clock_ranges->wm_sets_mcif[i].wm_max_memclk_in_khz) /
				100);
			table->WatermarkRow[WM_SOCCLK][i].WmSetting = (uint8_t)
					wm_with_clock_ranges->wm_sets_mcif[i].wm_set_id;
		}
		data->water_marks_bitmap = WaterMarksExist;
	}

	return result;
}

static int vega10_force_clock_level(struct pp_hwmgr *hwmgr,
		enum pp_clock_type type, uint32_t mask)
{
	struct vega10_hwmgr *data = (struct vega10_hwmgr *)(hwmgr->backend);
	int i;

	if (hwmgr->request_dpm_level & (AMD_DPM_FORCED_LEVEL_AUTO |
				AMD_DPM_FORCED_LEVEL_LOW |
				AMD_DPM_FORCED_LEVEL_HIGH))
		return -EINVAL;

	switch (type) {
	case PP_SCLK:
		for (i = 0; i < 32; i++) {
			if (mask & (1 << i))
				break;
		}
		data->smc_state_table.gfx_boot_level = i;

		for (i = 31; i >= 0; i--) {
			if (mask & (1 << i))
				break;
		}
		data->smc_state_table.gfx_max_level = i;

		PP_ASSERT_WITH_CODE(!vega10_upload_dpm_bootup_level(hwmgr),
			"Failed to upload boot level to lowest!",
			return -EINVAL);

		PP_ASSERT_WITH_CODE(!vega10_upload_dpm_max_level(hwmgr),
			"Failed to upload dpm max level to highest!",
			return -EINVAL);
		break;

	case PP_MCLK:
		for (i = 0; i < 32; i++) {
			if (mask & (1 << i))
				break;
		}
		data->smc_state_table.mem_boot_level = i;

		for (i = 31; i >= 0; i--) {
			if (mask & (1 << i))
				break;
		}
		data->smc_state_table.mem_max_level = i;

		PP_ASSERT_WITH_CODE(!vega10_upload_dpm_bootup_level(hwmgr),
			"Failed to upload boot level to lowest!",
			return -EINVAL);

		PP_ASSERT_WITH_CODE(!vega10_upload_dpm_max_level(hwmgr),
			"Failed to upload dpm max level to highest!",
			return -EINVAL);

		break;

	case PP_PCIE:
	default:
		break;
	}

	return 0;
}

static int vega10_print_clock_levels(struct pp_hwmgr *hwmgr,
		enum pp_clock_type type, char *buf)
{
	struct vega10_hwmgr *data = (struct vega10_hwmgr *)(hwmgr->backend);
	struct vega10_single_dpm_table *sclk_table = &(data->dpm_table.gfx_table);
	struct vega10_single_dpm_table *mclk_table = &(data->dpm_table.mem_table);
	struct vega10_pcie_table *pcie_table = &(data->dpm_table.pcie_table);
	int i, now, size = 0;

	switch (type) {
	case PP_SCLK:
		if (data->registry_data.sclk_dpm_key_disabled)
			break;

		PP_ASSERT_WITH_CODE(!smum_send_msg_to_smc(hwmgr,
				PPSMC_MSG_GetCurrentGfxclkIndex),
				"Attempt to get current sclk index Failed!",
				return -1);
		PP_ASSERT_WITH_CODE(!vega10_read_arg_from_smc(hwmgr,
				&now),
				"Attempt to read sclk index Failed!",
				return -1);

		for (i = 0; i < sclk_table->count; i++)
			size += sprintf(buf + size, "%d: %uMhz %s\n",
					i, sclk_table->dpm_levels[i].value / 100,
					(i == now) ? "*" : "");
		break;
	case PP_MCLK:
		if (data->registry_data.mclk_dpm_key_disabled)
			break;

		PP_ASSERT_WITH_CODE(!smum_send_msg_to_smc(hwmgr,
				PPSMC_MSG_GetCurrentUclkIndex),
				"Attempt to get current mclk index Failed!",
				return -1);
		PP_ASSERT_WITH_CODE(!vega10_read_arg_from_smc(hwmgr,
				&now),
				"Attempt to read mclk index Failed!",
				return -1);

		for (i = 0; i < mclk_table->count; i++)
			size += sprintf(buf + size, "%d: %uMhz %s\n",
					i, mclk_table->dpm_levels[i].value / 100,
					(i == now) ? "*" : "");
		break;
	case PP_PCIE:
		PP_ASSERT_WITH_CODE(!smum_send_msg_to_smc(hwmgr,
				PPSMC_MSG_GetCurrentLinkIndex),
				"Attempt to get current mclk index Failed!",
				return -1);
		PP_ASSERT_WITH_CODE(!vega10_read_arg_from_smc(hwmgr,
				&now),
				"Attempt to read mclk index Failed!",
				return -1);

		for (i = 0; i < pcie_table->count; i++)
			size += sprintf(buf + size, "%d: %s %s\n", i,
					(pcie_table->pcie_gen[i] == 0) ? "2.5GT/s, x1" :
					(pcie_table->pcie_gen[i] == 1) ? "5.0GT/s, x16" :
					(pcie_table->pcie_gen[i] == 2) ? "8.0GT/s, x16" : "",
					(i == now) ? "*" : "");
		break;
	default:
		break;
	}
	return size;
}

static int vega10_display_configuration_changed_task(struct pp_hwmgr *hwmgr)
{
	struct vega10_hwmgr *data = (struct vega10_hwmgr *)(hwmgr->backend);
	int result = 0;
	uint32_t num_turned_on_displays = 1;
	Watermarks_t *wm_table = &(data->smc_state_table.water_marks_table);
	struct cgs_display_info info = {0};

	if ((data->water_marks_bitmap & WaterMarksExist) &&
			!(data->water_marks_bitmap & WaterMarksLoaded)) {
		result = vega10_copy_table_to_smc(hwmgr,
			(uint8_t *)wm_table, WMTABLE);
		PP_ASSERT_WITH_CODE(result, "Failed to update WMTABLE!", return EINVAL);
		data->water_marks_bitmap |= WaterMarksLoaded;
	}

	if (data->water_marks_bitmap & WaterMarksLoaded) {
		cgs_get_active_displays_info(hwmgr->device, &info);
		num_turned_on_displays = info.display_count;
		smum_send_msg_to_smc_with_parameter(hwmgr,
			PPSMC_MSG_NumOfDisplays, num_turned_on_displays);
	}

	return result;
}

int vega10_enable_disable_uvd_dpm(struct pp_hwmgr *hwmgr, bool enable)
{
	struct vega10_hwmgr *data =
			(struct vega10_hwmgr *)(hwmgr->backend);

	if (data->smu_features[GNLD_DPM_UVD].supported) {
		PP_ASSERT_WITH_CODE(!vega10_enable_smc_features(hwmgr,
				enable,
				data->smu_features[GNLD_DPM_UVD].smu_feature_bitmap),
				"Attempt to Enable/Disable DPM UVD Failed!",
				return -1);
		data->smu_features[GNLD_DPM_UVD].enabled = enable;
	}
	return 0;
}

static void vega10_power_gate_vce(struct pp_hwmgr *hwmgr, bool bgate)
{
	struct vega10_hwmgr *data = (struct vega10_hwmgr *)(hwmgr->backend);

	data->vce_power_gated = bgate;
	vega10_enable_disable_vce_dpm(hwmgr, !bgate);
}

static void vega10_power_gate_uvd(struct pp_hwmgr *hwmgr, bool bgate)
{
	struct vega10_hwmgr *data = (struct vega10_hwmgr *)(hwmgr->backend);

	data->uvd_power_gated = bgate;
	vega10_enable_disable_uvd_dpm(hwmgr, !bgate);
}

static inline bool vega10_are_power_levels_equal(
				const struct vega10_performance_level *pl1,
				const struct vega10_performance_level *pl2)
{
	return ((pl1->soc_clock == pl2->soc_clock) &&
			(pl1->gfx_clock == pl2->gfx_clock) &&
			(pl1->mem_clock == pl2->mem_clock));
}

static int vega10_check_states_equal(struct pp_hwmgr *hwmgr,
				const struct pp_hw_power_state *pstate1,
			const struct pp_hw_power_state *pstate2, bool *equal)
{
	const struct vega10_power_state *psa;
	const struct vega10_power_state *psb;
	int i;

	if (pstate1 == NULL || pstate2 == NULL || equal == NULL)
		return -EINVAL;

	psa = cast_const_phw_vega10_power_state(pstate1);
	psb = cast_const_phw_vega10_power_state(pstate2);
	/* If the two states don't even have the same number of performance levels they cannot be the same state. */
	if (psa->performance_level_count != psb->performance_level_count) {
		*equal = false;
		return 0;
	}

	for (i = 0; i < psa->performance_level_count; i++) {
		if (!vega10_are_power_levels_equal(&(psa->performance_levels[i]), &(psb->performance_levels[i]))) {
			/* If we have found even one performance level pair that is different the states are different. */
			*equal = false;
			return 0;
		}
	}

	/* If all performance levels are the same try to use the UVD clocks to break the tie.*/
	*equal = ((psa->uvd_clks.vclk == psb->uvd_clks.vclk) && (psa->uvd_clks.dclk == psb->uvd_clks.dclk));
	*equal &= ((psa->vce_clks.evclk == psb->vce_clks.evclk) && (psa->vce_clks.ecclk == psb->vce_clks.ecclk));
	*equal &= (psa->sclk_threshold == psb->sclk_threshold);

	return 0;
}

static bool
vega10_check_smc_update_required_for_display_configuration(struct pp_hwmgr *hwmgr)
{
	struct vega10_hwmgr *data = (struct vega10_hwmgr *)(hwmgr->backend);
	bool is_update_required = false;
	struct cgs_display_info info = {0, 0, NULL};

	cgs_get_active_displays_info(hwmgr->device, &info);

	if (data->display_timing.num_existing_displays != info.display_count)
		is_update_required = true;

	if (PP_CAP(PHM_PlatformCaps_SclkDeepSleep)) {
		if (data->display_timing.min_clock_in_sr != hwmgr->display_config.min_core_set_clock_in_sr)
			is_update_required = true;
	}

	return is_update_required;
}

static int vega10_disable_dpm_tasks(struct pp_hwmgr *hwmgr)
{
	int tmp_result, result = 0;

	tmp_result = (vega10_is_dpm_running(hwmgr)) ? 0 : -1;
	PP_ASSERT_WITH_CODE(tmp_result == 0,
			"DPM is not running right now, no need to disable DPM!",
			return 0);

	if (PP_CAP(PHM_PlatformCaps_ThermalController))
		vega10_disable_thermal_protection(hwmgr);

	tmp_result = vega10_disable_power_containment(hwmgr);
	PP_ASSERT_WITH_CODE((tmp_result == 0),
			"Failed to disable power containment!", result = tmp_result);

	tmp_result = vega10_disable_didt_config(hwmgr);
	PP_ASSERT_WITH_CODE((tmp_result == 0),
			"Failed to disable didt config!", result = tmp_result);

	tmp_result = vega10_avfs_enable(hwmgr, false);
	PP_ASSERT_WITH_CODE((tmp_result == 0),
			"Failed to disable AVFS!", result = tmp_result);

	tmp_result = vega10_stop_dpm(hwmgr, SMC_DPM_FEATURES);
	PP_ASSERT_WITH_CODE((tmp_result == 0),
			"Failed to stop DPM!", result = tmp_result);

	tmp_result = vega10_disable_deep_sleep_master_switch(hwmgr);
	PP_ASSERT_WITH_CODE((tmp_result == 0),
			"Failed to disable deep sleep!", result = tmp_result);

	tmp_result = vega10_disable_ulv(hwmgr);
	PP_ASSERT_WITH_CODE((tmp_result == 0),
			"Failed to disable ulv!", result = tmp_result);

	tmp_result =  vega10_acg_disable(hwmgr);
	PP_ASSERT_WITH_CODE((tmp_result == 0),
			"Failed to disable acg!", result = tmp_result);
	return result;
}

static int vega10_power_off_asic(struct pp_hwmgr *hwmgr)
{
	struct vega10_hwmgr *data = (struct vega10_hwmgr *)(hwmgr->backend);
	int result;

	result = vega10_disable_dpm_tasks(hwmgr);
	PP_ASSERT_WITH_CODE((0 == result),
			"[disable_dpm_tasks] Failed to disable DPM!",
			);
	data->water_marks_bitmap &= ~(WaterMarksLoaded);

	return result;
}

static void vega10_find_min_clock_index(struct pp_hwmgr *hwmgr,
		uint32_t *sclk_idx, uint32_t *mclk_idx,
		uint32_t min_sclk, uint32_t min_mclk)
{
	struct vega10_hwmgr *data = (struct vega10_hwmgr *)(hwmgr->backend);
	struct vega10_dpm_table *dpm_table = &(data->dpm_table);
	uint32_t i;

	for (i = 0; i < dpm_table->gfx_table.count; i++) {
		if (dpm_table->gfx_table.dpm_levels[i].enabled &&
			dpm_table->gfx_table.dpm_levels[i].value >= min_sclk) {
			*sclk_idx = i;
			break;
		}
	}

	for (i = 0; i < dpm_table->mem_table.count; i++) {
		if (dpm_table->mem_table.dpm_levels[i].enabled &&
			dpm_table->mem_table.dpm_levels[i].value >= min_mclk) {
			*mclk_idx = i;
			break;
		}
	}
}

static int vega10_set_power_profile_state(struct pp_hwmgr *hwmgr,
		struct amd_pp_profile *request)
{
	struct vega10_hwmgr *data = (struct vega10_hwmgr *)(hwmgr->backend);
	uint32_t sclk_idx = ~0, mclk_idx = ~0;

	if (hwmgr->dpm_level != AMD_DPM_FORCED_LEVEL_AUTO)
		return -EINVAL;

	vega10_find_min_clock_index(hwmgr, &sclk_idx, &mclk_idx,
			request->min_sclk, request->min_mclk);

	if (sclk_idx != ~0) {
		if (!data->registry_data.sclk_dpm_key_disabled)
			PP_ASSERT_WITH_CODE(
					!smum_send_msg_to_smc_with_parameter(
					hwmgr,
					PPSMC_MSG_SetSoftMinGfxclkByIndex,
					sclk_idx),
					"Failed to set soft min sclk index!",
					return -EINVAL);
	}

	if (mclk_idx != ~0) {
		if (!data->registry_data.mclk_dpm_key_disabled)
			PP_ASSERT_WITH_CODE(
					!smum_send_msg_to_smc_with_parameter(
					hwmgr,
					PPSMC_MSG_SetSoftMinUclkByIndex,
					mclk_idx),
					"Failed to set soft min mclk index!",
					return -EINVAL);
	}

	return 0;
}

static int vega10_get_sclk_od(struct pp_hwmgr *hwmgr)
{
	struct vega10_hwmgr *data = (struct vega10_hwmgr *)(hwmgr->backend);
	struct vega10_single_dpm_table *sclk_table = &(data->dpm_table.gfx_table);
	struct vega10_single_dpm_table *golden_sclk_table =
			&(data->golden_dpm_table.gfx_table);
	int value;

	value = (sclk_table->dpm_levels[sclk_table->count - 1].value -
			golden_sclk_table->dpm_levels
			[golden_sclk_table->count - 1].value) *
			100 /
			golden_sclk_table->dpm_levels
			[golden_sclk_table->count - 1].value;

	return value;
}

static int vega10_set_sclk_od(struct pp_hwmgr *hwmgr, uint32_t value)
{
	struct vega10_hwmgr *data = (struct vega10_hwmgr *)(hwmgr->backend);
	struct vega10_single_dpm_table *golden_sclk_table =
			&(data->golden_dpm_table.gfx_table);
	struct pp_power_state *ps;
	struct vega10_power_state *vega10_ps;

	ps = hwmgr->request_ps;

	if (ps == NULL)
		return -EINVAL;

	vega10_ps = cast_phw_vega10_power_state(&ps->hardware);

	vega10_ps->performance_levels
	[vega10_ps->performance_level_count - 1].gfx_clock =
			golden_sclk_table->dpm_levels
			[golden_sclk_table->count - 1].value *
			value / 100 +
			golden_sclk_table->dpm_levels
			[golden_sclk_table->count - 1].value;

	if (vega10_ps->performance_levels
			[vega10_ps->performance_level_count - 1].gfx_clock >
			hwmgr->platform_descriptor.overdriveLimit.engineClock)
		vega10_ps->performance_levels
		[vega10_ps->performance_level_count - 1].gfx_clock =
				hwmgr->platform_descriptor.overdriveLimit.engineClock;

	return 0;
}

static int vega10_get_mclk_od(struct pp_hwmgr *hwmgr)
{
	struct vega10_hwmgr *data = (struct vega10_hwmgr *)(hwmgr->backend);
	struct vega10_single_dpm_table *mclk_table = &(data->dpm_table.mem_table);
	struct vega10_single_dpm_table *golden_mclk_table =
			&(data->golden_dpm_table.mem_table);
	int value;

	value = (mclk_table->dpm_levels
			[mclk_table->count - 1].value -
			golden_mclk_table->dpm_levels
			[golden_mclk_table->count - 1].value) *
			100 /
			golden_mclk_table->dpm_levels
			[golden_mclk_table->count - 1].value;

	return value;
}

static int vega10_set_mclk_od(struct pp_hwmgr *hwmgr, uint32_t value)
{
	struct vega10_hwmgr *data = (struct vega10_hwmgr *)(hwmgr->backend);
	struct vega10_single_dpm_table *golden_mclk_table =
			&(data->golden_dpm_table.mem_table);
	struct pp_power_state  *ps;
	struct vega10_power_state  *vega10_ps;

	ps = hwmgr->request_ps;

	if (ps == NULL)
		return -EINVAL;

	vega10_ps = cast_phw_vega10_power_state(&ps->hardware);

	vega10_ps->performance_levels
	[vega10_ps->performance_level_count - 1].mem_clock =
			golden_mclk_table->dpm_levels
			[golden_mclk_table->count - 1].value *
			value / 100 +
			golden_mclk_table->dpm_levels
			[golden_mclk_table->count - 1].value;

	if (vega10_ps->performance_levels
			[vega10_ps->performance_level_count - 1].mem_clock >
			hwmgr->platform_descriptor.overdriveLimit.memoryClock)
		vega10_ps->performance_levels
		[vega10_ps->performance_level_count - 1].mem_clock =
				hwmgr->platform_descriptor.overdriveLimit.memoryClock;

	return 0;
}

static int vega10_notify_cac_buffer_info(struct pp_hwmgr *hwmgr,
					uint32_t virtual_addr_low,
					uint32_t virtual_addr_hi,
					uint32_t mc_addr_low,
					uint32_t mc_addr_hi,
					uint32_t size)
{
	smum_send_msg_to_smc_with_parameter(hwmgr,
					PPSMC_MSG_SetSystemVirtualDramAddrHigh,
					virtual_addr_hi);
	smum_send_msg_to_smc_with_parameter(hwmgr,
					PPSMC_MSG_SetSystemVirtualDramAddrLow,
					virtual_addr_low);
	smum_send_msg_to_smc_with_parameter(hwmgr,
					PPSMC_MSG_DramLogSetDramAddrHigh,
					mc_addr_hi);

	smum_send_msg_to_smc_with_parameter(hwmgr,
					PPSMC_MSG_DramLogSetDramAddrLow,
					mc_addr_low);

	smum_send_msg_to_smc_with_parameter(hwmgr,
					PPSMC_MSG_DramLogSetDramSize,
					size);
	return 0;
}

static int vega10_register_thermal_interrupt(struct pp_hwmgr *hwmgr,
		const void *info)
{
	struct cgs_irq_src_funcs *irq_src =
			(struct cgs_irq_src_funcs *)info;

	if (hwmgr->thermal_controller.ucType ==
			ATOM_VEGA10_PP_THERMALCONTROLLER_VEGA10 ||
		hwmgr->thermal_controller.ucType ==
			ATOM_VEGA10_PP_THERMALCONTROLLER_EMC2103_WITH_INTERNAL) {
		PP_ASSERT_WITH_CODE(!cgs_add_irq_source(hwmgr->device,
				0xf, /* AMDGPU_IH_CLIENTID_THM */
				0, 0, irq_src[0].set, irq_src[0].handler, hwmgr),
				"Failed to register high thermal interrupt!",
				return -EINVAL);
		PP_ASSERT_WITH_CODE(!cgs_add_irq_source(hwmgr->device,
				0xf, /* AMDGPU_IH_CLIENTID_THM */
				1, 0, irq_src[1].set, irq_src[1].handler, hwmgr),
				"Failed to register low thermal interrupt!",
				return -EINVAL);
	}

	/* Register CTF(GPIO_19) interrupt */
	PP_ASSERT_WITH_CODE(!cgs_add_irq_source(hwmgr->device,
			0x16, /* AMDGPU_IH_CLIENTID_ROM_SMUIO, */
			83, 0, irq_src[2].set, irq_src[2].handler, hwmgr),
			"Failed to register CTF thermal interrupt!",
			return -EINVAL);

	return 0;
}

static const struct pp_hwmgr_func vega10_hwmgr_funcs = {
	.backend_init = vega10_hwmgr_backend_init,
	.backend_fini = vega10_hwmgr_backend_fini,
	.asic_setup = vega10_setup_asic_task,
	.dynamic_state_management_enable = vega10_enable_dpm_tasks,
	.dynamic_state_management_disable = vega10_disable_dpm_tasks,
	.get_num_of_pp_table_entries =
			vega10_get_number_of_powerplay_table_entries,
	.get_power_state_size = vega10_get_power_state_size,
	.get_pp_table_entry = vega10_get_pp_table_entry,
	.patch_boot_state = vega10_patch_boot_state,
	.apply_state_adjust_rules = vega10_apply_state_adjust_rules,
	.power_state_set = vega10_set_power_state_tasks,
	.get_sclk = vega10_dpm_get_sclk,
	.get_mclk = vega10_dpm_get_mclk,
	.notify_smc_display_config_after_ps_adjustment =
			vega10_notify_smc_display_config_after_ps_adjustment,
	.force_dpm_level = vega10_dpm_force_dpm_level,
	.get_temperature = vega10_thermal_get_temperature,
	.stop_thermal_controller = vega10_thermal_stop_thermal_controller,
	.get_fan_speed_info = vega10_fan_ctrl_get_fan_speed_info,
	.get_fan_speed_percent = vega10_fan_ctrl_get_fan_speed_percent,
	.set_fan_speed_percent = vega10_fan_ctrl_set_fan_speed_percent,
	.reset_fan_speed_to_default =
			vega10_fan_ctrl_reset_fan_speed_to_default,
	.get_fan_speed_rpm = vega10_fan_ctrl_get_fan_speed_rpm,
	.set_fan_speed_rpm = vega10_fan_ctrl_set_fan_speed_rpm,
	.uninitialize_thermal_controller =
			vega10_thermal_ctrl_uninitialize_thermal_controller,
	.set_fan_control_mode = vega10_set_fan_control_mode,
	.get_fan_control_mode = vega10_get_fan_control_mode,
	.read_sensor = vega10_read_sensor,
	.get_dal_power_level = vega10_get_dal_power_level,
	.get_clock_by_type_with_latency = vega10_get_clock_by_type_with_latency,
	.get_clock_by_type_with_voltage = vega10_get_clock_by_type_with_voltage,
	.set_watermarks_for_clocks_ranges = vega10_set_watermarks_for_clocks_ranges,
	.display_clock_voltage_request = vega10_display_clock_voltage_request,
	.force_clock_level = vega10_force_clock_level,
	.print_clock_levels = vega10_print_clock_levels,
	.display_config_changed = vega10_display_configuration_changed_task,
	.powergate_uvd = vega10_power_gate_uvd,
	.powergate_vce = vega10_power_gate_vce,
	.check_states_equal = vega10_check_states_equal,
	.check_smc_update_required_for_display_configuration =
			vega10_check_smc_update_required_for_display_configuration,
	.power_off_asic = vega10_power_off_asic,
	.disable_smc_firmware_ctf = vega10_thermal_disable_alert,
	.set_power_profile_state = vega10_set_power_profile_state,
	.get_sclk_od = vega10_get_sclk_od,
	.set_sclk_od = vega10_set_sclk_od,
	.get_mclk_od = vega10_get_mclk_od,
	.set_mclk_od = vega10_set_mclk_od,
	.avfs_control = vega10_avfs_enable,
	.notify_cac_buffer_info = vega10_notify_cac_buffer_info,
	.register_internal_thermal_interrupt = vega10_register_thermal_interrupt,
	.start_thermal_controller = vega10_start_thermal_controller,
};

int vega10_hwmgr_init(struct pp_hwmgr *hwmgr)
{
	hwmgr->hwmgr_func = &vega10_hwmgr_funcs;
	hwmgr->pptable_func = &vega10_pptable_funcs;

	return 0;
}<|MERGE_RESOLUTION|>--- conflicted
+++ resolved
@@ -426,11 +426,7 @@
 		data->smu_features[GNLD_VR0HOT].supported = true;
 
 	smum_send_msg_to_smc(hwmgr, PPSMC_MSG_GetSmuVersion);
-<<<<<<< HEAD
-	vega10_read_arg_from_smc(hwmgr, &(data->smu_version));
-=======
 	vega10_read_arg_from_smc(hwmgr, &(hwmgr->smu_version));
->>>>>>> 661e50bc
 		/* ACG firmware has major version 5 */
 	if ((hwmgr->smu_version & 0xff000000) == 0x5000000)
 		data->smu_features[GNLD_ACG].supported = true;
@@ -2883,13 +2879,8 @@
 			"DPM is already running right , skipping re-enablement!",
 			return 0);
 
-<<<<<<< HEAD
-	if ((data->smu_version == 0x001c2c00) ||
-			(data->smu_version == 0x001c2d00)) {
-=======
 	if ((hwmgr->smu_version == 0x001c2c00) ||
 			(hwmgr->smu_version == 0x001c2d00)) {
->>>>>>> 661e50bc
 		tmp_result = smum_send_msg_to_smc_with_parameter(hwmgr,
 				PPSMC_MSG_UpdatePkgPwrPidAlpha, 1);
 		PP_ASSERT_WITH_CODE(!tmp_result,
@@ -3796,14 +3787,7 @@
 	uint32_t low_sclk_interrupt_threshold = 0;
 
 	if (PP_CAP(PHM_PlatformCaps_SclkThrottleLowNotification) &&
-<<<<<<< HEAD
-	    (hwmgr->gfx_arbiter.sclk_threshold !=
-				data->low_sclk_interrupt_threshold)) {
-		data->low_sclk_interrupt_threshold =
-				hwmgr->gfx_arbiter.sclk_threshold;
-=======
 		(data->low_sclk_interrupt_threshold != 0)) {
->>>>>>> 661e50bc
 		low_sclk_interrupt_threshold =
 				data->low_sclk_interrupt_threshold;
 
